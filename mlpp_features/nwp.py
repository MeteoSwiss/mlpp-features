import logging
from typing import Dict

import xarray as xr
import numpy as np

from mlpp_features.decorators import cache, inputs, out_format
from mlpp_features import calc

LOGGER = logging.getLogger(__name__)

# Set global options
xr.set_options(keep_attrs=True)

STA_D4W_NAMES = {
    "BAS": "1_75",
    "GVE": "1_58",
    "LUG": "1_47",
    "GUT": "1_79",
}


@cache
def _air_temperature_ens(data: Dict[str, xr.Dataset], stations, **kwargs) -> xr.Dataset:
    """
    Ensemble of temperature in °C
    """
    return (
        data["nwp"]
        .mlpp.get("air_temperature")
        .mlpp.interp(stations, **kwargs)
        .pipe(lambda x: x - 273.15)
        .astype("float32")
    )


@out_format(units="degC")
def air_temperature_ens(
    data: Dict[str, xr.Dataset], stations, reftimes=None, leadtimes=None, **kwargs
) -> xr.DataArray:
    """
    Ensemble of temperature in °C
    """
    ens_data = _air_temperature_ens(data, stations, **kwargs)
    ens_data = ens_data.mlpp.align_time(reftimes, leadtimes)
    return ens_data


@out_format(units="degC")
def air_temperature_ensavg(
    data, stations, reftimes, leadtimes, **kwargs
) -> xr.DataArray:
    """
    Ensemble mean of temperature in °C
    """
    t = air_temperature_ens(data, stations, **kwargs)
    return t.mean("realization").to_dataset().mlpp.align_time(reftimes, leadtimes)


@out_format(units="degC")
def air_temperature_ensctrl(
    data: Dict[str, xr.Dataset], stations, reftimes, leadtimes, **kwargs
) -> xr.DataArray:
    """
    Control run temperature in °C
    """
    t = air_temperature_ens(data, stations, **kwargs)
    return (
        t.isel(realization=0, drop=True)
        .to_dataset()
        .mlpp.align_time(reftimes, leadtimes)
    )


@out_format(units="degC")
def air_temperature_ensstd(
    data: Dict[str, xr.Dataset], stations, reftimes, leadtimes, **kwargs
) -> xr.DataArray:
    """
    Ensemble standard deviation of temperature in °C
    """
    t = air_temperature_ens(data, stations, **kwargs)
    return t.std("realization").to_dataset().mlpp.align_time(reftimes, leadtimes)


@out_format(units="degC")
def air_temperature_dailyrange_ens(
    data: Dict[str, xr.Dataset], stations, *args, **kwargs
) -> xr.DataArray:
    """
    Ensemble mean of daily temperature range in °C
    """
    t = air_temperature_ens(data, stations, *args, **kwargs).to_dataset()
    t = t.assign_coords(time=t.forecast_reference_time + t.lead_time)
    daymax = t.mlpp.daystat(xr.Dataset.max)
    daymin = t.mlpp.daystat(xr.Dataset.min)
    return daymax - daymin


@out_format(units="degC")
def air_temperature_dailyrange_ensavg(
    data: Dict[str, xr.Dataset], stations, reftimes, leadtimes, **kwargs
) -> xr.DataArray:
    """
    Ensemble mean of daily temperature range in °C
    """
    t = air_temperature_ens(data, stations, **kwargs)
    return t.mean("realization").to_dataset().mlpp.align_time(reftimes, leadtimes)


@out_format(units="W m-2")
def average_downward_longwave_radiation_ensavg(
    data: Dict[str, xr.Dataset], stations, reftimes, leadtimes, **kwargs
) -> xr.DataArray:
    """
    Ensemble mean of average downward longwave radiation in W m-2
    """
    return (
        data["nwp"]
        .mlpp.get("surface_downwelling_longwave_flux_in_air")
        .mean("realization")
        .mlpp.interp(stations)
        .mlpp.align_time(reftimes, leadtimes)
        .astype("float32")
    )


@out_format(units="m")
def boundary_layer_height_ensavg(
    data: Dict[str, xr.Dataset], stations, reftimes, leadtimes, **kwargs
) -> xr.DataArray:
    """
    Ensemble mean of boundary layer height in m
    """
    return (
        data["nwp"]
        .mlpp.get("atmosphere_boundary_layer_thickness")
        .mean("realization")
        .mlpp.interp(stations)
        .mlpp.align_time(reftimes, leadtimes)
        .astype("float32")
    )


@out_format(units="m")
def boundary_layer_height_ensctrl(
    data: Dict[str, xr.Dataset], stations, reftimes, leadtimes, **kwargs
) -> xr.DataArray:
    """
    Ensemble control of boundary layer height in m
    """
    return (
        data["nwp"]
        .mlpp.get("atmosphere_boundary_layer_thickness")
        .isel(realization=0, drop=True)
        .mlpp.interp(stations)
        .mlpp.align_time(reftimes, leadtimes)
        .astype("float32")
    )


@out_format()
def cos_wind_from_direction_ens(
    data: Dict[str, xr.Dataset], stations, reftimes, leadtimes, **kwargs
) -> xr.DataArray:
    """
    Ensemble of cosine wind direction
    """
    wdir = wind_from_direction_ens(data, stations, reftimes, leadtimes, **kwargs)
    return np.cos(wdir * 2 * np.pi / 360)


@out_format()
def cos_wind_from_direction_ensavg(
    data: Dict[str, xr.Dataset], stations, reftimes, leadtimes, **kwargs
) -> xr.DataArray:
    """
    Calculate ensemble mean of cosine wind direction
    """
    wdir = cos_wind_from_direction_ens(data, stations, reftimes, leadtimes, **kwargs)
    return wdir.mean("realization").to_dataset().mlpp.align_time(reftimes, leadtimes)


@out_format()
def cos_wind_from_direction_ensctrl(
    data: Dict[str, xr.Dataset], stations, reftimes, leadtimes, **kwargs
) -> xr.DataArray:
    """
    Calculate ensemble control of cosine wind direction
    """
    wdir = cos_wind_from_direction_ens(data, stations, reftimes, leadtimes, **kwargs)
    return (
        wdir.isel(realization=0, drop=True)
        .to_dataset()
        .mlpp.align_time(reftimes, leadtimes)
    )


@out_format(units="degrees")
def cos_wind_from_direction_ensavg_error(
    data: Dict[str, xr.Dataset], stations, reftimes, leadtimes, **kwargs
) -> xr.DataArray:
    """
    Forecast error of the ensemble average cosine wind direction
    """
    nwp = cos_wind_from_direction_ensavg(data, stations, reftimes, leadtimes, **kwargs)
    obs = (
        data["obs"]
        .mlpp.get("wind_from_direction")
        .pipe(lambda x: x * 2 * np.pi / 360)  # to radians
        .pipe(np.cos)
        .mlpp.unstack_time(reftimes, leadtimes)
        .to_array(name="wind_speed")
        .squeeze("variable", drop=True)
        .astype("float32")
    )
    return nwp - obs


@out_format(units="degrees")
def cos_wind_from_direction_ensctrl_error(
    data: Dict[str, xr.Dataset], stations, reftimes, leadtimes, **kwargs
) -> xr.DataArray:
    """
    Forecast error of the ensemble control cosine wind direction
    """
    nwp = cos_wind_from_direction_ensctrl(data, stations, reftimes, leadtimes, **kwargs)
    obs = (
        data["obs"]
        .mlpp.get("wind_from_direction")
        .pipe(lambda x: x * 2 * np.pi / 360)  # to radians
        .pipe(np.cos)
        .mlpp.unstack_time(reftimes, leadtimes)
        .to_array(name="wind_speed")
        .squeeze("variable", drop=True)
        .astype("float32")
    )
    return nwp - obs


@out_format(units="degC")
def dew_point_depression_ens(
    data: Dict[str, xr.Dataset], stations, *args, **kwargs
) -> xr.DataArray:
    """
    Ensemble mean of dew point depression (T - T_d)
    """
    t = air_temperature_ens(data, stations, *args, **kwargs)
    t_d = dew_point_temperature_ens(data, stations, *args, **kwargs)
    return (t - t_d).astype("float32")


@out_format(units="degC")
def dew_point_depression_ensavg(
    data: Dict[str, xr.Dataset], stations, reftimes, leadtimes, **kwargs
) -> xr.DataArray:
    """
    Ensemble mean of dew point depression (T - T_d)
    """
    tdep = dew_point_depression_ens(data, stations, reftimes, leadtimes, **kwargs)
    return tdep.mean("realization").to_dataset().mlpp.align_time(reftimes, leadtimes)


@out_format(units="degC")
def dew_point_depression_ensctrl(
    data: Dict[str, xr.Dataset], stations, reftimes, leadtimes, **kwargs
) -> xr.DataArray:
    """
    Control run dew point depression (T - T_d)
    """
    tdep = dew_point_depression_ens(data, stations, reftimes, leadtimes, **kwargs)
    return (
        tdep.isel(realization=0, drop=True)
        .to_dataset()
        .mlpp.align_time(reftimes, leadtimes)
    )


@cache
def _dew_point_temperature_ens(
    data: Dict[str, xr.Dataset], stations, **kwargs
) -> xr.Dataset:
    """
    Ensemble of dew point temperature in °C
    """
    return (
        data["nwp"]
        .mlpp.get("dew_point_temperature")
        .mlpp.interp(stations, **kwargs)
        .pipe(lambda x: x - 273.15)  # convert to celsius
        .astype("float32")
    )


@out_format(units="degC")
def dew_point_temperature_ens(
    data: Dict[str, xr.Dataset], stations, reftimes=None, leadtimes=None, **kwargs
) -> xr.DataArray:
    """
    Ensemble of dew point temperature in °C
    """
    ens_data = _dew_point_temperature_ens(data, stations, **kwargs)
    ens_data = ens_data.mlpp.align_time(reftimes, leadtimes)
    return ens_data


@out_format(units="degC")
def dew_point_temperature_ensavg(
    data: Dict[str, xr.Dataset], stations, reftimes, leadtimes, **kwargs
) -> xr.DataArray:
    """
    Ensemble mean of dew point temperature in °C
    """
    td = dew_point_temperature_ens(data, stations, **kwargs)
    return td.mean("realization").to_dataset().mlpp.align_time(reftimes, leadtimes)


@out_format(units="degC")
def dew_point_temperature_ensctrl(
    data: Dict[str, xr.Dataset], stations, reftimes, leadtimes, **kwargs
) -> xr.DataArray:
    """
    Control run dew point temperature in °C
    """
    td = dew_point_temperature_ens(data, stations, **kwargs)
    return (
        td.isel(realization=0, drop=True)
        .to_dataset()
        .mlpp.align_time(reftimes, leadtimes)
    )


@out_format(units="degC")
def equivalent_potential_temperature_ens(
    data: Dict[str, xr.Dataset], stations, *args, **kwargs
) -> xr.DataArray:
    """
    Control run equivalent potential temperature in °C
    """
    t = air_temperature_ens(data, stations, *args, **kwargs)
    rh = relative_humidity_ens(data, stations, *args, **kwargs)
    p = surface_air_pressure_ens(data, stations, *args, **kwargs) / 100  # Pa to hPa
    return calc.equivalent_potential_temperature_from_t_rh_p(t, rh, p)


@out_format(units="degC")
def equivalent_potential_temperature_ensavg(
    data: Dict[str, xr.Dataset], stations, reftimes, leadtimes, **kwargs
) -> xr.DataArray:
    """
    Control run equivalent potential temperature in °C
    """
    theta_e = equivalent_potential_temperature_ens(data, stations, **kwargs)
    return theta_e.mean("realization").to_dataset().mlpp.align_time(reftimes, leadtimes)


@out_format(units="degC")
def equivalent_potential_temperature_ensctrl(
    data: Dict[str, xr.Dataset], stations, reftimes, leadtimes, **kwargs
) -> xr.DataArray:
    """
    Control run equivalent potential temperature in °C
    """
    theta_e = equivalent_potential_temperature_ens(data, stations, **kwargs)
    return (
        theta_e.isel(realization=0, drop=True)
        .to_dataset()
        .mlpp.align_time(reftimes, leadtimes)
    )


@out_format(units="W m-2")
def diffuse_downward_shortwave_radiation_ensavg(
    data: Dict[str, xr.Dataset], stations, reftimes, leadtimes, **kwargs
) -> xr.DataArray:
    """
    Ensemble mean of diffuse downward shortwave radiation in W/m^2
    """
    return (
        data["nwp"]
        .mlpp.get("surface_diffuse_downwelling_shortwave_flux_in_air")
        .mean("realization")
        .mlpp.interp(stations)
        .mlpp.align_time(reftimes, leadtimes)
        .astype("float32")
    )


@out_format(units="W m-2")
def diffuse_upward_shortwave_radiation_ensavg(
    data: Dict[str, xr.Dataset], stations, reftimes, leadtimes, **kwargs
) -> xr.DataArray:
    """
    Ensemble mean of diffuse upward shortwave radiation in W/m^2
    """
    return (
        data["nwp"]
        .mlpp.get("surface_upwelling_shortwave_flux_in_air")
        .mean("realization")
        .mlpp.interp(stations)
        .mlpp.align_time(reftimes, leadtimes)
        .astype("float32")
    )


@out_format(units="W m-2")
def direct_downward_shortwave_radiation_ensavg(
    data: Dict[str, xr.Dataset], stations, reftimes, leadtimes, **kwargs
) -> xr.DataArray:
    """
    Ensemble mean of direct downward shortwave radiation in W/m^2
    """
    return (
        data["nwp"]
        .mlpp.get("surface_direct_downwelling_shortwave_flux_in_air")
        .mean("realization")
        .mlpp.interp(stations)
        .mlpp.align_time(reftimes, leadtimes)
        .astype("float32")
    )


@cache
def _eastward_wind_ens(data: Dict[str, xr.Dataset], stations, **kwargs) -> xr.Dataset:
    return (
        data["nwp"]
        .mlpp.get("eastward_wind")
        .mlpp.interp(stations, **kwargs)
        .astype("float32")
    )


@out_format(units="m s-1")
def eastward_wind_ens(
    data: Dict[str, xr.Dataset], stations, reftimes=None, leadtimes=None, **kwargs
) -> xr.DataArray:
    ens_data = _eastward_wind_ens(data, stations, **kwargs)
    ens_data = ens_data.mlpp.align_time(reftimes, leadtimes)
    return ens_data


@out_format(units="m s-1")
def eastward_wind_ensavg(
    data: Dict[str, xr.Dataset], stations, reftimes, leadtimes, **kwargs
) -> xr.DataArray:
    """
    Ensemble mean of eastward wind in m/s
    """
    u = eastward_wind_ens(data, stations, **kwargs)
    return u.mean("realization").to_dataset().mlpp.align_time(reftimes, leadtimes)


@out_format(units="m s-1")
def eastward_wind_ensctrl(
    data: Dict[str, xr.Dataset], stations, reftimes, leadtimes, **kwargs
) -> xr.DataArray:
    """
    Ensemble control of eastward wind in m/s
    """
    u = eastward_wind_ens(data, stations, **kwargs)
    return (
        u.isel(realization=0, drop=True)
        .to_dataset()
        .mlpp.align_time(reftimes, leadtimes)
    )


@out_format()  # don't use 'units=hours' to avoid encoding it as timedelta
def leadtime(data: Dict[str, xr.Dataset], stations, reftimes, leadtimes, **kwargs):
    """
    Extract leadtime in hours
    """
    if len(data["nwp"]) == 0:
        raise KeyError([])
    ds = data["nwp"]
    ds = ds.drop_vars(ds.data_vars)
    ds = ds.drop_dims(("x", "y", "realization"), errors="ignore")
    ds = ds.mlpp.align_time(reftimes, leadtimes, return_source_leadtimes=True)
    ds = ds.reset_coords("source_leadtime").rename({"source_leadtime": "leadtime"})
    ds["leadtime"] = ds.leadtime // np.timedelta64(1, "h")
    ds.leadtime.attrs = {}
    return ds.astype("float32")


@inputs("nwp:surface_altitude", "terrain:DEM")
@out_format(units="m")
def model_height_difference(
    data: Dict[str, xr.Dataset], stations, reftimes, leadtimes, **kwargs
) -> xr.DataArray:
    """
    Difference between model height and height from the more precise DEM in m
    """
    hsurf_on_poi = data["nwp"].mlpp.get("surface_altitude").mlpp.interp(stations)
    dem_on_poi = data["terrain"].mlpp.get("DEM").mlpp.interp(stations)

    # drop grid coordinates to avoid conflicts when merging
    hsurf_on_poi = hsurf_on_poi.drop_vars(("x", "y"), errors="ignore")
    dem_on_poi = dem_on_poi.drop_vars(("x", "y"), errors="ignore")

    ds = xr.merge([hsurf_on_poi, dem_on_poi])

    return ds.mlpp.difference("surface_altitude", "DEM").astype("float32")


@out_format()
def model_id(
    data: Dict[str, xr.Dataset], stations, reftimes, leadtimes, **kwargs
) -> xr.DataArray:
    """
    Use model id/name as a feature
    """
    if len(data["nwp"]) == 0:
        raise KeyError([])
    id = data["nwp"].attrs.get("source_id") or data["nwp"].attrs.get(
        "source", "unknown"
    )
    return xr.DataArray(
        [
            id,
        ]
        * len(reftimes),
        dims="forecast_reference_time",
        coords={"forecast_reference_time": reftimes},
    )


@cache
def _northward_wind_ens(data: Dict[str, xr.Dataset], stations, **kwargs) -> xr.Dataset:
    return (
        data["nwp"]
        .mlpp.get("northward_wind")
        .mlpp.interp(stations, **kwargs)
        .astype("float32")
    )


@out_format(units="m s-1")
def northward_wind_ens(
    data: Dict[str, xr.Dataset], stations, reftimes=None, leadtimes=None, **kwargs
) -> xr.DataArray:
    ens_data = _northward_wind_ens(data, stations, **kwargs)
    ens_data = ens_data.mlpp.align_time(reftimes, leadtimes)
    return ens_data


@out_format(units="m s-1")
def northward_wind_ensavg(
    data: Dict[str, xr.Dataset], stations, reftimes, leadtimes, **kwargs
) -> xr.DataArray:
    """
    Ensemble mean of northward wind in m/s
    """
    v = northward_wind_ens(data, stations, **kwargs)
    return v.mean("realization").to_dataset().mlpp.align_time(reftimes, leadtimes)


@out_format(units="m s-1")
def northward_wind_ensctrl(
    data: Dict[str, xr.Dataset], stations, reftimes, leadtimes, **kwargs
) -> xr.DataArray:
    """
    Ensemble control of northward wind in m/s
    """
    v = northward_wind_ens(data, stations, **kwargs)
    return (
        v.isel(realization=0, drop=True)
        .to_dataset()
        .mlpp.align_time(reftimes, leadtimes)
    )


@inputs("nwp:air_temperature", "nwp:surface_air_pressure")
@out_format(units="degC")
def potential_temperature_ens(
    data: Dict[str, xr.Dataset], stations, *args, **kwargs
) -> xr.DataArray:
    """
    Ensemble mean of potential temperature in °C
    """
    t = air_temperature_ens(data, stations, *args, **kwargs)
    p = surface_air_pressure_ens(data, stations, *args, **kwargs) / 100  # Pa to hPa
    return calc.potential_temperature_from_t_and_p(t, p)


@out_format(units="degC")
def potential_temperature_ensavg(
    data: Dict[str, xr.Dataset], stations, reftimes, leadtimes, **kwargs
) -> xr.DataArray:
    """
    Ensemble mean of potential temperature in °C
    """
    v = potential_temperature_ens(data, stations, **kwargs)
    return v.mean("realization").to_dataset().mlpp.align_time(reftimes, leadtimes)


@out_format(units="degC")
def potential_temperature_ensctrl(
    data: Dict[str, xr.Dataset], stations, reftimes, leadtimes, **kwargs
) -> xr.DataArray:
    """
    Ensemble mean of potential temperature in °C
    """
    v = potential_temperature_ens(data, stations, **kwargs)
    return (
        v.isel(realization=0, drop=True)
        .to_dataset()
        .mlpp.align_time(reftimes, leadtimes)
    )


@out_format(units="Pa")
def pressure_difference_BAS_LUG_ensavg(
    data: Dict[str, xr.Dataset], stations, reftimes, leadtimes, **kwargs
) -> xr.DataArray:
    """
    Ensemble mean of pressure difference between Basel and Lugano in Pascal
    """
    p = surface_air_pressure_ens(data, stations, **kwargs).to_dataset()
    pBAS = p.where(p.name == STA_D4W_NAMES["BAS"], drop=True)
    pLUG = p.where(p.name == STA_D4W_NAMES["LUG"], drop=True)
    pdiff = xr.concat([pBAS, pLUG], dim="station").diff("station")
    return (
<<<<<<< HEAD
        pdiff.squeeze("station", drop=True)
        .mean("realization")
        .preproc.align_time(reftimes, leadtimes)
        .astype("float32")
=======
        pdiff.mean("realization").mlpp.align_time(reftimes, leadtimes).astype("float32")
>>>>>>> 49132720
    )


@out_format(units="Pa")
def pressure_difference_BAS_LUG_ensctrl(
    data: Dict[str, xr.Dataset], stations, reftimes, leadtimes, **kwargs
) -> xr.DataArray:
    """
    Ensemble control of pressure difference between Basel and Lugano in Pascal
    """
    p = surface_air_pressure_ens(data, stations, **kwargs).to_dataset()
    pBAS = p.where(p.name == STA_D4W_NAMES["BAS"], drop=True)
    pLUG = p.where(p.name == STA_D4W_NAMES["LUG"], drop=True)
    pdiff = xr.concat([pBAS, pLUG], dim="station").diff("station")
    return (
<<<<<<< HEAD
        pdiff.squeeze("station", drop=True)
        .isel(realization=0, drop=True)
        .preproc.align_time(reftimes, leadtimes)
=======
        pdiff.isel(realization=0, drop=True)
        .mlpp.align_time(reftimes, leadtimes)
>>>>>>> 49132720
        .astype("float32")
    )


@out_format(units="Pa")
def pressure_difference_GVE_GUT_ensavg(
    data: Dict[str, xr.Dataset], stations, reftimes, leadtimes, **kwargs
) -> xr.DataArray:
    """
    Ensemble mean of pressure difference between Geneva and Güttingen in Pascal
    """
    p = surface_air_pressure_ens(data, stations, **kwargs).to_dataset()
    pGVE = p.where(p.name == STA_D4W_NAMES["GVE"], drop=True)
    pGUT = p.where(p.name == STA_D4W_NAMES["GUT"], drop=True)
    pdiff = xr.concat([pGVE, pGUT], dim="station").diff("station")
    return (
<<<<<<< HEAD
        pdiff.squeeze("station", drop=True)
        .mean("realization")
        .preproc.align_time(reftimes, leadtimes)
        .astype("float32")
=======
        pdiff.mean("realization").mlpp.align_time(reftimes, leadtimes).astype("float32")
>>>>>>> 49132720
    )


@out_format(units="Pa")
def pressure_difference_GVE_GUT_ensctrl(
    data: Dict[str, xr.Dataset], stations, reftimes, leadtimes, **kwargs
) -> xr.DataArray:
    """
    Ensemble control of pressure difference between Geneva and Güttingen in Pascal
    """
    p = surface_air_pressure_ens(data, stations, **kwargs).to_dataset()
    pGVE = p.where(p.name == STA_D4W_NAMES["GVE"], drop=True)
    pGUT = p.where(p.name == STA_D4W_NAMES["GUT"], drop=True)
    pdiff = xr.concat([pGVE, pGUT], dim="station").diff("station")
    return (
<<<<<<< HEAD
        pdiff.squeeze("station", drop=True)
        .isel(realization=0, drop=True)
        .preproc.align_time(reftimes, leadtimes)
=======
        pdiff.isel(realization=0, drop=True)
        .mlpp.align_time(reftimes, leadtimes)
>>>>>>> 49132720
        .astype("float32")
    )


@inputs(
    "nwp:dew_point_temperature",
    "nwp:air_temperature",
)
@out_format(units="%")
def relative_humidity_ens(
    data: Dict[str, xr.Dataset], stations, *args, **kwargs
) -> xr.DataArray:
    """
    Ensemble mean of relative humidity in %
    """
    e = water_vapor_pressure_ens(data, stations, *args, **kwargs)
    e_s = water_vapor_saturation_pressure(data, stations, *args, **kwargs)
    return (e / e_s * 100).astype("float32")


@out_format(units="%")
def relative_humidity_ensavg(
    data: Dict[str, xr.Dataset], stations, reftimes, leadtimes, **kwargs
) -> xr.DataArray:
    """
    Ensemble mean of relative humidity in %
    """
    rh = relative_humidity_ens(data, stations, **kwargs)
    return rh.mean("realization").to_dataset().mlpp.align_time(reftimes, leadtimes)


@out_format(units="%")
def relative_humidity_ensctrl(
    data: Dict[str, xr.Dataset], stations, reftimes, leadtimes, **kwargs
) -> xr.DataArray:
    """
    Control run relative humidity in %
    """
    rh = relative_humidity_ens(data, stations, **kwargs)
    return (
        rh.isel(realization=0, drop=True)
        .to_dataset()
        .mlpp.align_time(reftimes, leadtimes)
    )


@out_format()
def sin_wind_from_direction_ens(
    data: Dict[str, xr.Dataset], stations, *args, **kwargs
) -> xr.DataArray:
    """
    Calculate ensemble mean of sine wind direction
    """
    wdir = wind_from_direction_ens(data, stations, *args, **kwargs)
    return np.sin(wdir * 2 * np.pi / 360)


@out_format()
def sin_wind_from_direction_ensavg(
    data: Dict[str, xr.Dataset], stations, reftimes, leadtimes, **kwargs
) -> xr.DataArray:
    """
    Calculate ensemble mean of sine wind direction
    """
    wdir = sin_wind_from_direction_ens(data, stations, **kwargs)
    return wdir.mean("realization").to_dataset().mlpp.align_time(reftimes, leadtimes)


@out_format()
def sin_wind_from_direction_ensctrl(
    data: Dict[str, xr.Dataset], stations, reftimes, leadtimes, **kwargs
) -> xr.DataArray:
    """
    Calculate ensemble control of sine wind direction
    """
    wdir = sin_wind_from_direction_ens(data, stations, **kwargs)
    return (
        wdir.isel(realization=0, drop=True)
        .to_dataset()
        .mlpp.align_time(reftimes, leadtimes)
    )


@out_format(units="degrees")
def sin_wind_from_direction_ensavg_error(
    data: Dict[str, xr.Dataset], stations, reftimes, leadtimes, **kwargs
) -> xr.DataArray:
    """
    Forecast error of the ensemble average sine wind direction
    """
    nwp = sin_wind_from_direction_ensavg(data, stations, reftimes, leadtimes, **kwargs)
    obs = (
        data["obs"]
        .mlpp.get("wind_from_direction")
        .pipe(lambda x: x * 2 * np.pi / 360)  # to radians
        .pipe(np.sin)
        .mlpp.unstack_time(reftimes, leadtimes)
        .to_array(name="wind_speed")
        .squeeze("variable", drop=True)
        .astype("float32")
    )
    return nwp - obs


@out_format(units="degrees")
def sin_wind_from_direction_ensctrl_error(
    data: Dict[str, xr.Dataset], stations, reftimes, leadtimes, **kwargs
) -> xr.DataArray:
    """
    Forecast error of the ensemble control sine wind direction
    """
    nwp = sin_wind_from_direction_ensctrl(data, stations, reftimes, leadtimes, **kwargs)
    obs = (
        data["obs"]
        .mlpp.get("wind_from_direction")
        .pipe(lambda x: x * 2 * np.pi / 360)  # to radians
        .pipe(np.sin)
        .mlpp.unstack_time(reftimes, leadtimes)
        .to_array(name="wind_speed")
        .squeeze("variable", drop=True)
        .astype("float32")
    )
    return nwp - obs


@cache
def _specific_humidity_ens(
    data: Dict[str, xr.Dataset], stations, **kwargs
) -> xr.Dataset:
    """
    Ensemble mean of specific humidity in g/kg
    """
    return (
        data["nwp"]
        .mlpp.get("specific_humidity")
        .mlpp.interp(stations, **kwargs)
        .astype("float32")
    )


@out_format(units="g kg-1")
def specific_humidity_ens(
    data: Dict[str, xr.Dataset], stations, reftimes=None, leadtimes=None, **kwargs
) -> xr.DataArray:
    """
    Ensemble mean of specific humidity in g/kg
    """
    ens_data = _specific_humidity_ens(data, stations, **kwargs)
    ens_data = ens_data.mlpp.align_time(reftimes, leadtimes)
    return ens_data


@out_format(units="g kg-1")
def specific_humidity_ensavg(
    data: Dict[str, xr.Dataset], stations, reftimes, leadtimes, **kwargs
) -> xr.DataArray:
    """
    Ensemble mean of specific humidity in g/kg
    """
    q = specific_humidity_ens(data, stations, **kwargs)
    return q.mean("realization").to_dataset().mlpp.align_time(reftimes, leadtimes)


@out_format(units="g kg-1")
def specific_humidity_ensctrl(
    data: Dict[str, xr.Dataset], stations, reftimes, leadtimes, **kwargs
) -> xr.DataArray:
    """
    Control run specific humidity in g/kg
    """
    q = specific_humidity_ens(data, stations, **kwargs)
    return (
        q.isel(realization=0, drop=True)
        .to_dataset()
        .mlpp.align_time(reftimes, leadtimes)
    )


@out_format(units="s")
def sunshine_duration_ensavg(
    data: Dict[str, xr.Dataset], stations, reftimes, leadtimes, **kwargs
) -> xr.DataArray:
    """
    Ensemble mean of sunshine duration in seconds
    """
    return (
        data["nwp"]
        .mlpp.get("duration_of_sunshine")
        .mean("realization")
        .mlpp.interp(stations)
        .mlpp.align_time(reftimes, leadtimes)
        .astype("float32")
    )


@cache
def _surface_air_pressure_ens(
    data: Dict[str, xr.Dataset], stations, **kwargs
) -> xr.Dataset:
    """
    Ensemble of surface pressure in Pascal
    """
    return (
        data["nwp"]
        .mlpp.get("surface_air_pressure")
        .mlpp.interp(stations, **kwargs)
        .astype("float32")
    )


@out_format(units="Pa")
def surface_air_pressure_ens(
    data: Dict[str, xr.Dataset], stations, reftimes=None, leadtimes=None, **kwargs
) -> xr.DataArray:
    """
    Ensemble of surface pressure in Pascal
    """
    ens_data = _surface_air_pressure_ens(data, stations, **kwargs)
    ens_data = ens_data.mlpp.align_time(reftimes, leadtimes)
    return ens_data


@out_format(units="Pa")
def surface_air_pressure_ensavg(
    data: Dict[str, xr.Dataset], stations, reftimes, leadtimes, **kwargs
) -> xr.DataArray:
    """
    Ensemble mean of surface pressure in Pascal
    """
    q = surface_air_pressure_ens(data, stations, **kwargs)
    return q.mean("realization").to_dataset().mlpp.align_time(reftimes, leadtimes)


@out_format(units="Pa")
def surface_air_pressure_ensctrl(
    data: Dict[str, xr.Dataset], stations, reftimes, leadtimes, **kwargs
) -> xr.DataArray:
    """
    Control run surface pressure in Pascal
    """
    q = surface_air_pressure_ens(data, stations, **kwargs)
    return (
        q.isel(realization=0, drop=True)
        .to_dataset()
        .mlpp.align_time(reftimes, leadtimes)
    )


@inputs("terrain:SX_50M_RADIUS500", "nwp:eastward_wind", "nwp:northward_wind")
@out_format()
def sx_500m_ensavg(
    data: Dict[str, xr.Dataset], stations, reftimes, leadtimes, **kwargs
) -> xr.DataArray:
    """
    Extract Sx with a 500m radius for the ensemble mean of wind direction.

    This uses azimuth sectors of 10 degrees, every 5 degrees.
    """
    sx = data["terrain"].mlpp.get("SX_50M_RADIUS500")
    nsectors = sx.wind_from_direction.size
    degsector = int(360 / nsectors)

    # find correct index for every sample
    wdir = wind_from_direction_ensavg(data, stations, reftimes, leadtimes, **kwargs)
    wdir = wdir.load()
    is_valid = np.isfinite(wdir)
    wdir = wdir.astype("int16")
    ind = (wdir + int(degsector / 2)) // degsector
    ind = ind.astype("int8")
    ind = ind.where(ind != nsectors, 0)
    del wdir

    # compute Sx
    station_sub = stations.loc[ind.station]
    sx = sx.mlpp.interp(station_sub)
    sx = sx.isel(wind_from_direction=ind.sel(station=sx.station))
    sx = sx.drop_vars("wind_from_direction")
    sx = sx.where(is_valid.sel(station=sx.station))

    return sx.astype("float32")


@inputs("terrain:SX_50M_RADIUS500", "nwp:eastward_wind", "nwp:northward_wind")
@out_format()
def sx_500m_ensctrl(
    data: Dict[str, xr.Dataset], stations, reftimes, leadtimes, **kwargs
) -> xr.DataArray:
    """
    Extract Sx with a 500m radius for the ensemble control of wind direction.

    This uses azimuth sectors of 10 degrees, every 5 degrees.
    """
    sx = data["terrain"].mlpp.get("SX_50M_RADIUS500")
    nsectors = sx.wind_from_direction.size
    degsector = int(360 / nsectors)

    # find correct index for every sample
    wdir = wind_from_direction_ensctrl(data, stations, reftimes, leadtimes, **kwargs)
    wdir = wdir.load()
    is_valid = np.isfinite(wdir)
    wdir = wdir.astype("int16")
    ind = (wdir + int(degsector / 2)) // degsector
    ind = ind.astype("int8")
    ind = ind.where(ind != nsectors, 0)
    del wdir

    # compute Sx
    station_sub = stations.loc[ind.station]
    sx = sx.mlpp.interp(station_sub)
    sx = sx.isel(wind_from_direction=ind.sel(station=sx.station))
    sx = sx.drop_vars("wind_from_direction")
    sx = sx.where(is_valid.sel(station=sx.station))

    return sx.astype("float32")


@inputs("nwp:air_temperature", "nwp:surface_air_pressure", "nwp:dew_point_temperature")
@out_format(units="g kg-1")
def water_vapor_mixing_ratio_ens(
    data: Dict[str, xr.Dataset], stations, *args, **kwargs
) -> xr.DataArray:
    """
    Ensemble mean of water vapor mixing ratio in g/kg
    """
    e = water_vapor_pressure_ens(data, stations, *args, **kwargs)
    p = surface_air_pressure_ens(data, stations, *args, **kwargs) / 100  # Pa to hPa
    return calc.mixing_ratio_from_p_and_e(p, e)


@out_format(units="g kg-1")
def water_vapor_mixing_ratio_ensavg(
    data: Dict[str, xr.Dataset], stations, reftimes, leadtimes, **kwargs
) -> xr.DataArray:
    """
    Ensemble mean of water vapor mixing ratio in g/kg
    """
    r = water_vapor_mixing_ratio_ens(data, stations, **kwargs)
    return r.mean("realization").to_dataset().mlpp.align_time(reftimes, leadtimes)


@out_format(units="g kg-1")
def water_vapor_mixing_ratio_ensctrl(
    data: Dict[str, xr.Dataset], stations, reftimes, leadtimes, **kwargs
) -> xr.DataArray:
    """
    Control run water vapor mixing ratio in g/kg
    """
    r = water_vapor_mixing_ratio_ens(data, stations, **kwargs)
    return (
        r.isel(realization=0, drop=True)
        .to_dataset()
        .mlpp.align_time(reftimes, leadtimes)
    )


@inputs("nwp:air_temperature", "nwp:dew_point_temperature")
@out_format(units="hPa")
def water_vapor_pressure_ens(
    data: Dict[str, xr.Dataset], stations, *args, **kwargs
) -> xr.DataArray:
    """
    Ensemble of water vapor partial pressure in hPa
    """
    t_d = dew_point_temperature_ens(data, stations, *args, **kwargs)
    t = air_temperature_ens(data, stations, *args, **kwargs)
    return calc.water_vapor_pressure_from_t_and_td(t, t_d)


@out_format(units="hPa")
def water_vapor_pressure_ensavg(
    data: Dict[str, xr.Dataset], stations, reftimes, leadtimes, **kwargs
) -> xr.DataArray:
    """
    Ensemble mean of water vapor partial pressure
    """
    e = water_vapor_pressure_ens(data, stations, **kwargs)
    return e.mean("realization").to_dataset().mlpp.align_time(reftimes, leadtimes)


@out_format(units="hPa")
def water_vapor_pressure_ensctrl(
    data: Dict[str, xr.Dataset], stations, reftimes, leadtimes, **kwargs
) -> xr.DataArray:
    """
    Control run water vapor partial pressure
    """
    e = water_vapor_pressure_ens(data, stations, **kwargs)
    return (
        e.isel(realization=0, drop=True)
        .to_dataset()
        .mlpp.align_time(reftimes, leadtimes)
    )


@out_format(units="hPa")
def water_vapor_saturation_pressure(
    data: Dict[str, xr.Dataset], stations, *args, **kwargs
) -> xr.DataArray:
    """
    Ensemble mean of water vapor partial pressure at saturation in hPa
    """
    t = air_temperature_ens(data, stations, *args, **kwargs)
    return calc.water_vapor_saturation_pressure_from_t(t)


@out_format(units="hPa")
def water_vapor_saturation_pressure_ensavg(
    data: Dict[str, xr.Dataset], stations, reftimes, leadtimes, **kwargs
) -> xr.DataArray:
    """
    Ensemble mean of water vapor partial pressure at saturation in hPa
    """
    e_s = water_vapor_saturation_pressure(data, stations, **kwargs)
    return e_s.mean("realization").to_dataset().mlpp.align_time(reftimes, leadtimes)


@out_format(units="hPa")
def water_vapor_saturation_pressure_ensctrl(
    data: Dict[str, xr.Dataset], stations, reftimes, leadtimes, **kwargs
) -> xr.DataArray:
    """
    Control run water vapor partial pressure at saturation
    """
    e_s = water_vapor_saturation_pressure(data, stations, **kwargs)
    return (
        e_s.isel(realization=0, drop=True)
        .to_dataset()
        .mlpp.align_time(reftimes, leadtimes)
    )


@inputs("nwp:eastward_wind", "nwp:northward_wind")
@out_format(units="degrees")
def wind_from_direction_ens(
    data: Dict[str, xr.Dataset], stations, *args, **kwargs
) -> xr.DataArray:
    """
    Calculate ensemble control of wind direction
    """
    u = eastward_wind_ens(data, stations, *args, **kwargs)
    v = northward_wind_ens(data, stations, *args, **kwargs)
    out = (270 - 180 / np.pi * np.arctan2(v, u)) % 360
    return out.astype("float32")


@out_format(units="degrees")
def wind_from_direction_ensavg(
    data: Dict[str, xr.Dataset], stations, reftimes, leadtimes, **kwargs
) -> xr.DataArray:
    """
    Calculate ensemble mean of wind direction
    """
    d = wind_from_direction_ens(data, stations, **kwargs)
    return d.mean("realization").to_dataset().mlpp.align_time(reftimes, leadtimes)


@out_format(units="degrees")
def wind_from_direction_ensctrl(
    data: Dict[str, xr.Dataset], stations, reftimes, leadtimes, **kwargs
) -> xr.DataArray:
    """
    Calculate ensemble control of wind direction
    """
    d = wind_from_direction_ens(data, stations, **kwargs)
    return (
        d.isel(realization=0, drop=True)
        .to_dataset()
        .mlpp.align_time(reftimes, leadtimes)
    )


@out_format(units="rank")
def wind_from_direction_rank(
    data: Dict[str, xr.Dataset], stations, reftimes, leadtimes, **kwargs
) -> xr.DataArray:
    """
    Calculate rank of ensemble of wind direction
    """
    d = wind_from_direction_ens(data, stations, **kwargs)
    return (
        d.to_dataset()
        .mlpp.rankdata(dim="realization", circular=True)
        .mlpp.align_time(reftimes, leadtimes)
    )


@inputs("nwp:eastward_wind", "nwp:northward_wind")
@out_format(units="m s-1")
def wind_speed_ens(data: Dict[str, xr.Dataset], stations, *args, **kwargs):
    u = eastward_wind_ens(data, stations, *args, **kwargs)
    v = northward_wind_ens(data, stations, *args, **kwargs)
    return np.sqrt(u**2 + v**2).astype("float32")


@out_format(units="m s-1")
def wind_speed_ensavg(
    data: Dict[str, xr.Dataset], stations, reftimes, leadtimes, **kwargs
) -> xr.DataArray:
    """
    Ensemble mean of wind speed
    """
    uv = wind_speed_ens(data, stations, **kwargs)
    return uv.mean("realization").to_dataset().mlpp.align_time(reftimes, leadtimes)


@out_format(units="m s-1")
def wind_speed_ensmax(
    data: Dict[str, xr.Dataset], stations, reftimes, leadtimes, **kwargs
) -> xr.DataArray:
    """
    Ensemble max of wind speed
    """
    uv = wind_speed_ens(data, stations, **kwargs)
    return uv.max("realization").to_dataset().mlpp.align_time(reftimes, leadtimes)


@inputs("nwp:eastward_wind", "nwp:northward_wind", "obs:wind_speed")
@out_format(units="m s-1")
def wind_speed_ensavg_error(
    data: Dict[str, xr.Dataset], stations, reftimes, leadtimes, **kwargs
) -> xr.DataArray:
    """
    Forecast error of the ensemble mean wind speed
    """
    nwp = wind_speed_ensavg(data, stations, reftimes, leadtimes, **kwargs)
    obs = data["obs"][["wind_speed"]]
    obs = (
        obs.mlpp.unstack_time(reftimes, leadtimes)
        .to_array(name="wind_speed")
        .squeeze("variable", drop=True)
        .astype("float32")
    )
    return nwp - obs


@out_format(units="m s-1")
def wind_speed_ensctrl(
    data: Dict[str, xr.Dataset], stations, reftimes, leadtimes, **kwargs
) -> xr.DataArray:
    """
    Ensemble control of wind speed
    """
    uv = wind_speed_ens(data, stations, **kwargs)
    return (
        uv.isel(realization=0, drop=True)
        .to_dataset()
        .mlpp.align_time(reftimes, leadtimes)
    )


@out_format(units="m s-1")
def wind_speed_ensctrl_3hmean(
    data: Dict[str, xr.Dataset], stations, reftimes, leadtimes, **kwargs
) -> xr.DataArray:
    """
    Ensemble control of 3h mean wind speed
    """
    uv = wind_speed_ens(data, stations, **kwargs)
    return (
        uv.isel(realization=0, drop=True)
        .rolling(lead_time=3, center=True, min_periods=1)
        .mean()
        .astype("float32")
        .to_dataset()
        .mlpp.align_time(reftimes, leadtimes)
    )


@out_format(units="m s-1")
def wind_speed_ensctrl_5hmean(
    data: Dict[str, xr.Dataset], stations, reftimes, leadtimes, **kwargs
) -> xr.DataArray:
    """
    Ensemble control of 5h mean wind speed
    """
    uv = wind_speed_ens(data, stations, **kwargs)
    return (
        uv.isel(realization=0, drop=True)
        .rolling(lead_time=5, center=True, min_periods=1)
        .mean()
        .astype("float32")
        .to_dataset()
        .mlpp.align_time(reftimes, leadtimes)
    )


@inputs("nwp:eastward_wind", "nwp:northward_wind", "obs:wind_speed")
@out_format(units="m s-1")
def wind_speed_ensctrl_error(
    data: Dict[str, xr.Dataset], stations, reftimes, leadtimes, **kwargs
) -> xr.DataArray:
    """
    Forecast error of the ensemble control wind speed
    """
    nwp = wind_speed_ensctrl(data, stations, reftimes, leadtimes, **kwargs)
    obs = data["obs"][["wind_speed"]]
    obs = (
        obs.mlpp.unstack_time(reftimes, leadtimes)
        .to_array(name="wind_speed")
        .squeeze("variable", drop=True)
        .astype("float32")
    )
    return nwp - obs


@out_format(units="m s-1")
def wind_speed_ensstd(
    data: Dict[str, xr.Dataset], stations, reftimes, leadtimes, **kwargs
) -> xr.DataArray:
    """
    Ensemble std of wind speed
    """
    uv = wind_speed_ens(data, stations, **kwargs)
    return uv.std("realization").to_dataset().mlpp.align_time(reftimes, leadtimes)


@out_format()
def wind_speed_enscov(
    data: Dict[str, xr.Dataset], stations, *args, **kwargs
) -> xr.DataArray:
    """
    Calculate ensemble coefficient of variation of wind speed
    """
    mean = wind_speed_ensavg(data, stations, *args, **kwargs)
    std = wind_speed_ensstd(data, stations, *args, **kwargs)
    return (std + 0.1) / (mean + 0.1)


@out_format(units="rank")
def wind_speed_rank(
    data: Dict[str, xr.Dataset], stations, reftimes, leadtimes, **kwargs
) -> xr.DataArray:
    """
    Calculate rank of ensemble of wind speed
    """
    d = wind_speed_ens(data, stations, **kwargs)
    return (
        d.to_dataset()
        .mlpp.rankdata(dim="realization")
        .mlpp.align_time(reftimes, leadtimes)
    )


@cache
def _wind_speed_of_gust_ens(
    data: Dict[str, xr.Dataset], stations, **kwargs
) -> xr.Dataset:
    """
    Ensemble of wind speed gust
    """
    return (
        data["nwp"]
        .mlpp.get("wind_speed_of_gust")
        .mlpp.interp(stations, **kwargs)
        .astype("float32")
    )


@out_format(units="m s-1")
def wind_speed_of_gust_ens(
    data: Dict[str, xr.Dataset], stations, reftimes=None, leadtimes=None, **kwargs
) -> xr.DataArray:
    """
    Ensemble of wind speed gust
    """
    ens_data = _wind_speed_of_gust_ens(data, stations, **kwargs)
    ens_data = ens_data.mlpp.align_time(reftimes, leadtimes)
    return ens_data


@out_format(units="m s-1")
def wind_speed_of_gust_ensavg(
    data: Dict[str, xr.Dataset], stations, reftimes, leadtimes, **kwargs
) -> xr.DataArray:
    """
    Ensemble mean of wind speed gust
    """
    ug = wind_speed_of_gust_ens(data, stations, **kwargs)
    return ug.mean("realization").to_dataset().mlpp.align_time(reftimes, leadtimes)


@out_format(units="m s-1")
def wind_speed_of_gust_ensmax(
    data: Dict[str, xr.Dataset], stations, reftimes, leadtimes, **kwargs
) -> xr.DataArray:
    """
    Ensemble max of wind speed gust
    """
    ug = wind_speed_of_gust_ens(data, stations, **kwargs)
    return ug.max("realization").to_dataset().mlpp.align_time(reftimes, leadtimes)


@inputs("nwp:wind_speed_of_gust", "obs:wind_speed_of_gust")
@out_format(units="m s-1")
def wind_speed_of_gust_ensavg_error(
    data: Dict[str, xr.Dataset], stations, reftimes, leadtimes, **kwargs
) -> xr.DataArray:
    """
    Forecast error of the ensemble mean wind speed of gust
    """
    nwp = wind_speed_of_gust_ensavg(data, stations, reftimes, leadtimes, **kwargs)
    obs = data["obs"][["wind_speed_of_gust"]]
    obs = (
        obs.mlpp.unstack_time(reftimes, leadtimes)
        .to_array(name="wind_speed_of_gust")
        .squeeze("variable", drop=True)
        .astype("float32")
    )
    return nwp - obs


@out_format(units="m s-1")
def wind_speed_of_gust_ensctrl(
    data: Dict[str, xr.Dataset], stations, reftimes, leadtimes, **kwargs
) -> xr.DataArray:
    """
    Ensemble control of wind speed of gust
    """
    ug = wind_speed_of_gust_ens(data, stations, **kwargs)
    return (
        ug.isel(realization=0, drop=True)
        .to_dataset()
        .mlpp.align_time(reftimes, leadtimes)
    )


@out_format(units="m s-1")
def wind_speed_of_gust_ensctrl_3hmean(
    data: Dict[str, xr.Dataset], stations, reftimes, leadtimes, **kwargs
) -> xr.DataArray:
    """
    Ensemble control of 3h mean hourly wind speed of gust
    """
    ug = wind_speed_of_gust_ens(data, stations, **kwargs)
    return (
        ug.isel(realization=0, drop=True)
        .rolling(lead_time=3, center=True, min_periods=1)
        .mean()
        .to_dataset()
        .mlpp.align_time(reftimes, leadtimes)
        .astype("float32")
    )


@out_format(units="m s-1")
def wind_speed_of_gust_ensctrl_5hmean(
    data: Dict[str, xr.Dataset], stations, reftimes, leadtimes, **kwargs
) -> xr.DataArray:
    """
    Ensemble control of 5h mean hourly wind speed of gust
    """
    ug = wind_speed_of_gust_ens(data, stations, **kwargs)
    return (
        ug.isel(realization=0, drop=True)
        .rolling(lead_time=3, center=True, min_periods=1)
        .mean()
        .to_dataset()
        .mlpp.align_time(reftimes, leadtimes)
        .astype("float32")
    )


@inputs("nwp:wind_speed_of_gust", "obs:wind_speed_of_gust")
@out_format(units="m s-1")
def wind_speed_of_gust_ensctrl_error(
    data: Dict[str, xr.Dataset], stations, reftimes, leadtimes, **kwargs
) -> xr.DataArray:
    """
    Forecast error of the ensemble control wind speed of gust
    """
    nwp = wind_speed_of_gust_ensctrl(data, stations, reftimes, leadtimes, **kwargs)
    obs = data["obs"][["wind_speed_of_gust"]]
    obs = (
        obs.mlpp.unstack_time(reftimes, leadtimes)
        .to_array(name="wind_speed_of_gust")
        .squeeze("variable", drop=True)
        .astype("float32")
    )
    return nwp - obs


@out_format(units="m s-1")
def wind_speed_of_gust_ensstd(
    data: Dict[str, xr.Dataset], stations, reftimes, leadtimes, **kwargs
) -> xr.DataArray:
    """
    Ensemble std of wind speed gust
    """
    ug = wind_speed_of_gust_ens(data, stations, **kwargs)
    return ug.std("realization").to_dataset().mlpp.align_time(reftimes, leadtimes)


@out_format()
def wind_speed_of_gust_enscov(
    data: Dict[str, xr.Dataset], stations, *args, **kwargs
) -> xr.DataArray:
    """
    Calculate ensemble coefficient of variation of wind gust
    """
    mean = wind_speed_of_gust_ensavg(data, stations, *args, **kwargs)
    std = wind_speed_of_gust_ensstd(data, stations, *args, **kwargs)
    return (std + 0.1) / (mean + 0.1)


@out_format(units="rank")
def wind_speed_of_gust_rank(
    data: Dict[str, xr.Dataset], stations, reftimes, leadtimes, **kwargs
) -> xr.DataArray:
    """
    Calculate rank of ensemble of wind speed of gust
    """
    d = wind_speed_of_gust_ens(data, stations, **kwargs)
    return (
        d.to_dataset()
        .mlpp.rankdata(dim="realization")
        .mlpp.align_time(reftimes, leadtimes)
    )


@inputs("nwp:wind_speed_of_gust", "nwp:eastward_wind", "nwp:northward_wind")
@out_format()
def wind_gust_factor_ens(
    data: Dict[str, xr.Dataset], stations, *args, **kwargs
) -> xr.DataArray:
    """
    Calculate ensemble of wind gust factor
    """
    speed = wind_speed_ens(data, stations, *args, **kwargs)
    gust = wind_speed_of_gust_ens(data, stations, *args, **kwargs)
    return (gust + 1.0) / (speed + 1.0)


@out_format()
def wind_gust_factor_ensavg(
    data: Dict[str, xr.Dataset], stations, reftimes, leadtimes, **kwargs
) -> xr.DataArray:
    """
    Calculate ensemble mean of wind gust factor
    """
    gust_factor = wind_gust_factor_ens(data, stations, **kwargs)
    return (
        gust_factor.mean("realization")
        .to_dataset()
        .mlpp.align_time(reftimes, leadtimes)
    )


@out_format()
def wind_gust_factor_ensctrl(
    data: Dict[str, xr.Dataset], stations, reftimes, leadtimes, **kwargs
) -> xr.DataArray:
    """
    Calculate ensemble control of wind gust factor
    """
    gust_factor = wind_gust_factor_ens(data, stations, **kwargs)
    return (
        gust_factor.isel(realization=0, drop=True)
        .to_dataset()
        .mlpp.align_time(reftimes, leadtimes)
    )<|MERGE_RESOLUTION|>--- conflicted
+++ resolved
@@ -620,14 +620,10 @@
     pLUG = p.where(p.name == STA_D4W_NAMES["LUG"], drop=True)
     pdiff = xr.concat([pBAS, pLUG], dim="station").diff("station")
     return (
-<<<<<<< HEAD
         pdiff.squeeze("station", drop=True)
         .mean("realization")
-        .preproc.align_time(reftimes, leadtimes)
-        .astype("float32")
-=======
-        pdiff.mean("realization").mlpp.align_time(reftimes, leadtimes).astype("float32")
->>>>>>> 49132720
+        .mlpp.align_time(reftimes, leadtimes)
+        .astype("float32")
     )
 
 
@@ -643,14 +639,9 @@
     pLUG = p.where(p.name == STA_D4W_NAMES["LUG"], drop=True)
     pdiff = xr.concat([pBAS, pLUG], dim="station").diff("station")
     return (
-<<<<<<< HEAD
         pdiff.squeeze("station", drop=True)
         .isel(realization=0, drop=True)
-        .preproc.align_time(reftimes, leadtimes)
-=======
-        pdiff.isel(realization=0, drop=True)
-        .mlpp.align_time(reftimes, leadtimes)
->>>>>>> 49132720
+        .mlpp.align_time(reftimes, leadtimes)
         .astype("float32")
     )
 
@@ -667,14 +658,10 @@
     pGUT = p.where(p.name == STA_D4W_NAMES["GUT"], drop=True)
     pdiff = xr.concat([pGVE, pGUT], dim="station").diff("station")
     return (
-<<<<<<< HEAD
         pdiff.squeeze("station", drop=True)
         .mean("realization")
-        .preproc.align_time(reftimes, leadtimes)
-        .astype("float32")
-=======
-        pdiff.mean("realization").mlpp.align_time(reftimes, leadtimes).astype("float32")
->>>>>>> 49132720
+        .mlpp.align_time(reftimes, leadtimes)
+        .astype("float32")
     )
 
 
@@ -690,14 +677,9 @@
     pGUT = p.where(p.name == STA_D4W_NAMES["GUT"], drop=True)
     pdiff = xr.concat([pGVE, pGUT], dim="station").diff("station")
     return (
-<<<<<<< HEAD
         pdiff.squeeze("station", drop=True)
         .isel(realization=0, drop=True)
-        .preproc.align_time(reftimes, leadtimes)
-=======
-        pdiff.isel(realization=0, drop=True)
-        .mlpp.align_time(reftimes, leadtimes)
->>>>>>> 49132720
+        .mlpp.align_time(reftimes, leadtimes)
         .astype("float32")
     )
 
