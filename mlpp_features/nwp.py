--- conflicted
+++ resolved
@@ -506,7 +506,6 @@
     )
 
 
-<<<<<<< HEAD
 @cache
 @out_format()
 def precipitation_ens(
@@ -710,21 +709,7 @@
     )
 
 
-@out_format(units="hPa")
-def pressure_difference_BAS_LUG_ens(
-    data: Dict[str, xr.Dataset], stations, *args, **kwargs
-) -> xr.DataArray:
-    """
-    Ensemble mean of pressure difference between Basel and Lugano in hPa
-    """
-    p = surface_air_pressure_ens(data, stations, **kwargs)
-    return p.sel(station=["BAS", "LUG"]).diff("station").squeeze("station", drop=True)
-
-
-@out_format(units="hPa")
-=======
 @out_format(units="Pa")
->>>>>>> c4bfb6ec
 def pressure_difference_BAS_LUG_ensavg(
     data: Dict[str, xr.Dataset], stations, reftimes, leadtimes, **kwargs
 ) -> xr.DataArray:
