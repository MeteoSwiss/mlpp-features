import logging
from typing import Dict

import xarray as xr
import numpy as np

from mlpp_features.decorators import cache, inputs, out_format
from mlpp_features import calc

LOGGER = logging.getLogger(__name__)

# Set global options
xr.set_options(keep_attrs=True)

STA_D4W_NAMES = {
    "BAS": "1_75",
    "GVE": "1_58",
    "LUG": "1_47",
    "GUT": "1_79",
}


@cache
def _air_temperature_ens(data: Dict[str, xr.Dataset], stations, **kwargs) -> xr.Dataset:
    """
    Ensemble of temperature in °C
    """
    return (
        data["nwp"]
        .mlpp.get("air_temperature")
        .mlpp.interp(stations, **kwargs)
        .pipe(lambda x: x - 273.15)
        .astype("float32")
    )


@out_format(units="degC")
def air_temperature_ens(
    data: Dict[str, xr.Dataset], stations, reftimes=None, leadtimes=None, **kwargs
) -> xr.DataArray:
    """
    Ensemble of temperature in °C
    """
    ens_data = _air_temperature_ens(data, stations, **kwargs)
    ens_data = ens_data.mlpp.align_time(reftimes, leadtimes)
    return ens_data


@out_format(units="degC")
def air_temperature_ensavg(
    data, stations, reftimes, leadtimes, **kwargs
) -> xr.DataArray:
    """
    Ensemble mean of temperature in °C
    """
    t = air_temperature_ens(data, stations, **kwargs)
    return t.mean("realization").to_dataset().mlpp.align_time(reftimes, leadtimes)


@out_format(units="degC")
def air_temperature_ensctrl(
    data: Dict[str, xr.Dataset], stations, reftimes, leadtimes, **kwargs
) -> xr.DataArray:
    """
    Control run temperature in °C
    """
    t = air_temperature_ens(data, stations, **kwargs)
    return (
        t.isel(realization=0, drop=True)
        .to_dataset()
        .mlpp.align_time(reftimes, leadtimes)
    )


@out_format(units="degC")
def air_temperature_ensstd(
    data: Dict[str, xr.Dataset], stations, reftimes, leadtimes, **kwargs
) -> xr.DataArray:
    """
    Ensemble standard deviation of temperature in °C
    """
    t = air_temperature_ens(data, stations, **kwargs)
    return t.std("realization").to_dataset().mlpp.align_time(reftimes, leadtimes)


@out_format(units="degC")
def air_temperature_dailyrange_ens(
    data: Dict[str, xr.Dataset], stations, *args, **kwargs
) -> xr.DataArray:
    """
    Ensemble mean of daily temperature range in °C
    """
    t = air_temperature_ens(data, stations, *args, **kwargs).to_dataset()
    t = t.assign_coords(time=t.forecast_reference_time + t.lead_time)
    daymax = t.mlpp.daystat(xr.Dataset.max)
    daymin = t.mlpp.daystat(xr.Dataset.min)
    return daymax - daymin


@out_format(units="degC")
def air_temperature_dailyrange_ensavg(
    data: Dict[str, xr.Dataset], stations, reftimes, leadtimes, **kwargs
) -> xr.DataArray:
    """
    Ensemble mean of daily temperature range in °C
    """
    t = air_temperature_ens(data, stations, **kwargs)
    return t.mean("realization").to_dataset().mlpp.align_time(reftimes, leadtimes)


@out_format(units="W m-2")
def average_downward_longwave_radiation_ensavg(
    data: Dict[str, xr.Dataset], stations, reftimes, leadtimes, **kwargs
) -> xr.DataArray:
    """
    Ensemble mean of average downward longwave radiation in W m-2
    """
    return (
        data["nwp"]
        .mlpp.get("surface_downwelling_longwave_flux_in_air")
        .mean("realization")
        .mlpp.interp(stations)
        .mlpp.align_time(reftimes, leadtimes)
        .astype("float32")
    )


@out_format(units="m")
def boundary_layer_height_ensavg(
    data: Dict[str, xr.Dataset], stations, reftimes, leadtimes, **kwargs
) -> xr.DataArray:
    """
    Ensemble mean of boundary layer height in m
    """
    return (
        data["nwp"]
        .mlpp.get("atmosphere_boundary_layer_thickness")
        .mean("realization")
        .mlpp.interp(stations)
        .mlpp.align_time(reftimes, leadtimes)
        .astype("float32")
    )


@out_format(units="m")
def boundary_layer_height_ensctrl(
    data: Dict[str, xr.Dataset], stations, reftimes, leadtimes, **kwargs
) -> xr.DataArray:
    """
    Ensemble control of boundary layer height in m
    """
    return (
        data["nwp"]
        .mlpp.get("atmosphere_boundary_layer_thickness")
        .isel(realization=0, drop=True)
        .mlpp.interp(stations)
        .mlpp.align_time(reftimes, leadtimes)
        .astype("float32")
    )


@cache
def _cloud_area_fraction_ens(
    data: Dict[str, xr.Dataset], stations, **kwargs
) -> xr.DataArray:
    """
    Ensemble of total cloud cover (fraction)
    """
    return (
        data["nwp"]
        .preproc.get("cloud_area_fraction")
        .preproc.interp(stations, **kwargs)
        .astype("float32")
    )


@out_format()
def cloud_area_fraction_ens(
    data: Dict[str, xr.Dataset], stations, reftimes=None, leadtimes=None, **kwargs
) -> xr.DataArray:
    """
    Ensemble of total cloud cover (fraction)
    """
    ens_data = _cloud_area_fraction_ens(data, stations, **kwargs)
    ens_data = ens_data.preproc.align_time(reftimes, leadtimes)
    return ens_data.astype("float32")


@out_format()
def cloud_area_fraction_ensavg(
    data: Dict[str, xr.Dataset], stations, reftimes, leadtimes, **kwargs
) -> xr.DataArray:
    """
    Ensemble mean of total cloud cover (fraction)
    """
    ens_data = cloud_area_fraction_ens(data, stations, **kwargs)
    return ens_data.mean("realization").to_dataset().preproc.align_time(reftimes, leadtimes)


@out_format()
def cloud_area_fraction_ensavg_error(
    data: Dict[str, xr.Dataset], stations, reftimes, leadtimes, **kwargs
) -> xr.DataArray:
    """
    Forecast error of the ensemble average total cloud cover
    """
    nwp = cloud_area_fraction_ensavg(data, stations, reftimes, leadtimes, **kwargs)
    obs = (
        data["obs"]
        .preproc.get("cloud_area_fraction")
        .preproc.unstack_time(reftimes, leadtimes)
        .to_array(name="cloud_area_fraction")
        .squeeze("variable", drop=True)
        .astype("float32")
    )
    return nwp - obs


@out_format()
def cloud_area_fraction_ensctrl(
    data: Dict[str, xr.Dataset], stations, reftimes, leadtimes, **kwargs
) -> xr.DataArray:
    """
    Ensemble control of total cloud cover (fraction)
    """
    ens_data = cloud_area_fraction_ens(data, stations, **kwargs)
    return (
        ens_data.isel(realization=0, drop=True)
        .to_dataset()
        .preproc.align_time(reftimes, leadtimes)
    )


@out_format()
def cloud_area_fraction_ensctrl_error(
    data: Dict[str, xr.Dataset], stations, reftimes, leadtimes, **kwargs
) -> xr.DataArray:
    """
    Forecast error of the ensemble control total cloud cover
    """
    nwp = cloud_area_fraction_ensctrl(data, stations, reftimes, leadtimes, **kwargs)
    obs = (
        data["obs"]
        .preproc.get("cloud_area_fraction")
        .preproc.unstack_time(reftimes, leadtimes)
        .to_array(name="cloud_area_fraction")
        .squeeze("variable", drop=True)
        .astype("float32")
    )
    return nwp - obs


@out_format()
def cloud_area_fraction_ensstd(
    data: Dict[str, xr.Dataset], stations, reftimes, leadtimes, **kwargs
) -> xr.DataArray:
    """
    Ensemble standard deviation of total cloud cover (fraction)
    """
    ens_data = cloud_area_fraction_ens(data, stations, **kwargs)
    return ens_data.std("realization").to_dataset().preproc.align_time(reftimes, leadtimes)


@cache
def _cloud_area_fraction_high_ens(
    data: Dict[str, xr.Dataset], stations, **kwargs
) -> xr.DataArray:
    return (
        data["nwp"]
        .preproc.get("cloud_area_fraction_in_high_troposphere")
        .preproc.interp(stations, **kwargs)
        .astype("float32")
    )


@out_format()
def cloud_area_fraction_high_ens(
    data: Dict[str, xr.Dataset], stations, reftimes=None, leadtimes=None, **kwargs
) -> xr.DataArray:
    """
    Ensemble of high cloud cover (fraction)
    """
    ens_data = _cloud_area_fraction_high_ens(data, stations, **kwargs)
    ens_data = ens_data.preproc.align_time(reftimes, leadtimes)
    return ens_data.astype("float32")


@out_format()
def cloud_area_fraction_high_ensavg(
    data: Dict[str, xr.Dataset], stations, reftimes, leadtimes, **kwargs
) -> xr.DataArray:
    """
    Ensemble mean of high cloud cover (fraction)
    """
    ens_data = cloud_area_fraction_high_ens(data, stations, **kwargs)
    return ens_data.mean("realization").to_dataset().preproc.align_time(reftimes, leadtimes)


@out_format()
def cloud_area_fraction_high_ensctrl(
    data: Dict[str, xr.Dataset], stations, reftimes, leadtimes, **kwargs
) -> xr.DataArray:
    """
    Ensemble control of high cloud cover (fraction)
    """
    ens_data = cloud_area_fraction_high_ens(data, stations, **kwargs)
    return (
        ens_data.isel(realization=0, drop=True)
        .to_dataset()
        .preproc.align_time(reftimes, leadtimes)
    )


@out_format()
def cloud_area_fraction_high_ensstd(
    data: Dict[str, xr.Dataset], stations, reftimes, leadtimes, **kwargs
) -> xr.DataArray:
    """
    Ensemble standard deviation of high cloud cover (fraction)
    """
    ens_data = cloud_area_fraction_high_ens(data, stations, **kwargs)
    return ens_data.std("realization").to_dataset().preproc.align_time(reftimes, leadtimes)


@cache
def _cloud_area_fraction_low_ens(
    data: Dict[str, xr.Dataset], stations, **kwargs
) -> xr.DataArray:
    return (
        data["nwp"]
        .preproc.get("cloud_area_fraction_in_low_troposphere")
        .preproc.interp(stations, **kwargs)
        .astype("float32")
    )


@out_format()
def cloud_area_fraction_low_ens(
    data: Dict[str, xr.Dataset], stations, reftimes=None, leadtimes=None, **kwargs
) -> xr.DataArray:
    """
    Ensemble of low cloud cover (fraction)
    """
    ens_data = _cloud_area_fraction_low_ens(data, stations, **kwargs)
    ens_data = ens_data.preproc.align_time(reftimes, leadtimes)
    return ens_data.astype("float32")


@out_format()
def cloud_area_fraction_low_ensavg(
    data: Dict[str, xr.Dataset], stations, reftimes, leadtimes, **kwargs
) -> xr.DataArray:
    """
    Ensemble mean of low cloud cover (fraction)
    """
    ens_data = cloud_area_fraction_low_ens(data, stations, **kwargs)
    return ens_data.mean("realization").to_dataset().preproc.align_time(reftimes, leadtimes)


@out_format()
def cloud_area_fraction_low_ensctrl(
    data: Dict[str, xr.Dataset], stations, reftimes, leadtimes, **kwargs
) -> xr.DataArray:
    """
    Ensemble control of low cloud cover (fraction)
    """
    ens_data = cloud_area_fraction_low_ens(data, stations, **kwargs)
    return (
        ens_data.isel(realization=0, drop=True)
        .to_dataset()
        .preproc.align_time(reftimes, leadtimes)
    )


@out_format()
def cloud_area_fraction_low_ensstd(
    data: Dict[str, xr.Dataset], stations, reftimes, leadtimes, **kwargs
) -> xr.DataArray:
    """
    Ensemble standard deviation of low cloud cover (fraction)
    """
    ens_data = cloud_area_fraction_low_ens(data, stations, **kwargs)
    return ens_data.std("realization").to_dataset().preproc.align_time(reftimes, leadtimes)


@cache
def _cloud_area_fraction_medium_ens(
    data: Dict[str, xr.Dataset], stations, **kwargs
) -> xr.DataArray:
    return (
        data["nwp"]
        .preproc.get("cloud_area_fraction_in_medium_troposphere")
        .preproc.interp(stations, **kwargs)
        .astype("float32")
    )


@out_format()
def cloud_area_fraction_medium_ens(
    data: Dict[str, xr.Dataset], stations, reftimes=None, leadtimes=None, **kwargs
) -> xr.DataArray:
    """
    Ensemble of medium cloud cover (fraction)
    """
    ens_data = _cloud_area_fraction_medium_ens(data, stations, **kwargs)
    ens_data = ens_data.preproc.align_time(reftimes, leadtimes)
    return ens_data.astype("float32")


@out_format()
def cloud_area_fraction_medium_ensavg(
    data: Dict[str, xr.Dataset], stations, reftimes, leadtimes, **kwargs
) -> xr.DataArray:
    """
    Ensemble mean of medium cloud cover (fraction)
    """
    ens_data = cloud_area_fraction_medium_ens(data, stations, **kwargs)
    return ens_data.mean("realization").to_dataset().preproc.align_time(reftimes, leadtimes)


@out_format()
def cloud_area_fraction_medium_ensctrl(
    data: Dict[str, xr.Dataset], stations, reftimes, leadtimes, **kwargs
) -> xr.DataArray:
    """
    Ensemble control of medium cloud cover (fraction)
    """
    ens_data = cloud_area_fraction_medium_ens(data, stations, **kwargs)
    return (
        ens_data.isel(realization=0, drop=True)
        .to_dataset()
        .preproc.align_time(reftimes, leadtimes)
    )


@out_format()
def cloud_area_fraction_medium_ensstd(
    data: Dict[str, xr.Dataset], stations, reftimes, leadtimes, **kwargs
) -> xr.DataArray:
    """
    Ensemble standard deviation of medium cloud cover (fraction)
    """
    ens_data = cloud_area_fraction_medium_ens(data, stations, **kwargs)
    return ens_data.std("realization").to_dataset().preproc.align_time(reftimes, leadtimes)


@out_format(units="rank")
def cloud_area_fraction_rank(
    data: Dict[str, xr.Dataset], stations, reftimes, leadtimes, **kwargs
) -> xr.DataArray:
    """
    Calculate rank of ensemble of cloud area fraction
    """
    d = cloud_area_fraction_ens(data, stations, **kwargs)
    return (
        d.to_dataset()
        .preproc.rankdata(dim="realization")
        .preproc.align_time(reftimes, leadtimes)
    )


@out_format()
def cos_wind_from_direction_ens(
    data: Dict[str, xr.Dataset], stations, reftimes, leadtimes, **kwargs
) -> xr.DataArray:
    """
    Ensemble of cosine wind direction
    """
    wdir = wind_from_direction_ens(data, stations, reftimes, leadtimes, **kwargs)
    return np.cos(wdir * 2 * np.pi / 360)


@out_format()
def cos_wind_from_direction_ensavg(
    data: Dict[str, xr.Dataset], stations, reftimes, leadtimes, **kwargs
) -> xr.DataArray:
    """
    Calculate ensemble mean of cosine wind direction
    """
    wdir = cos_wind_from_direction_ens(data, stations, reftimes, leadtimes, **kwargs)
    return wdir.mean("realization").to_dataset().mlpp.align_time(reftimes, leadtimes)


@out_format()
def cos_wind_from_direction_ensctrl(
    data: Dict[str, xr.Dataset], stations, reftimes, leadtimes, **kwargs
) -> xr.DataArray:
    """
    Calculate ensemble control of cosine wind direction
    """
    wdir = cos_wind_from_direction_ens(data, stations, reftimes, leadtimes, **kwargs)
    return (
        wdir.isel(realization=0, drop=True)
        .to_dataset()
        .mlpp.align_time(reftimes, leadtimes)
    )


@out_format(units="degrees")
def cos_wind_from_direction_ensavg_error(
    data: Dict[str, xr.Dataset], stations, reftimes, leadtimes, **kwargs
) -> xr.DataArray:
    """
    Forecast error of the ensemble average cosine wind direction
    """
    nwp = cos_wind_from_direction_ensavg(data, stations, reftimes, leadtimes, **kwargs)
    obs = (
        data["obs"]
        .mlpp.get("wind_from_direction")
        .pipe(lambda x: x * 2 * np.pi / 360)  # to radians
        .pipe(np.cos)
        .mlpp.unstack_time(reftimes, leadtimes)
        .to_array(name="wind_speed")
        .squeeze("variable", drop=True)
        .astype("float32")
    )
    return nwp - obs


@out_format(units="degrees")
def cos_wind_from_direction_ensctrl_error(
    data: Dict[str, xr.Dataset], stations, reftimes, leadtimes, **kwargs
) -> xr.DataArray:
    """
    Forecast error of the ensemble control cosine wind direction
    """
    nwp = cos_wind_from_direction_ensctrl(data, stations, reftimes, leadtimes, **kwargs)
    obs = (
        data["obs"]
        .mlpp.get("wind_from_direction")
        .pipe(lambda x: x * 2 * np.pi / 360)  # to radians
        .pipe(np.cos)
        .mlpp.unstack_time(reftimes, leadtimes)
        .to_array(name="wind_speed")
        .squeeze("variable", drop=True)
        .astype("float32")
    )
    return nwp - obs


@out_format(units="degC")
def dew_point_depression_ens(
    data: Dict[str, xr.Dataset], stations, *args, **kwargs
) -> xr.DataArray:
    """
    Ensemble mean of dew point depression (T - T_d)
    """
    t = air_temperature_ens(data, stations, *args, **kwargs)
    t_d = dew_point_temperature_ens(data, stations, *args, **kwargs)
    return (t - t_d).astype("float32")


@out_format(units="degC")
def dew_point_depression_ensavg(
    data: Dict[str, xr.Dataset], stations, reftimes, leadtimes, **kwargs
) -> xr.DataArray:
    """
    Ensemble mean of dew point depression (T - T_d)
    """
    tdep = dew_point_depression_ens(data, stations, reftimes, leadtimes, **kwargs)
    return tdep.mean("realization").to_dataset().mlpp.align_time(reftimes, leadtimes)


@out_format(units="degC")
def dew_point_depression_ensctrl(
    data: Dict[str, xr.Dataset], stations, reftimes, leadtimes, **kwargs
) -> xr.DataArray:
    """
    Control run dew point depression (T - T_d)
    """
    tdep = dew_point_depression_ens(data, stations, reftimes, leadtimes, **kwargs)
    return (
        tdep.isel(realization=0, drop=True)
        .to_dataset()
        .mlpp.align_time(reftimes, leadtimes)
    )


@cache
def _dew_point_temperature_ens(
    data: Dict[str, xr.Dataset], stations, **kwargs
) -> xr.Dataset:
    """
    Ensemble of dew point temperature in °C
    """
    return (
        data["nwp"]
        .mlpp.get("dew_point_temperature")
        .mlpp.interp(stations, **kwargs)
        .pipe(lambda x: x - 273.15)  # convert to celsius
        .astype("float32")
    )


@out_format(units="degC")
def dew_point_temperature_ens(
    data: Dict[str, xr.Dataset], stations, reftimes=None, leadtimes=None, **kwargs
) -> xr.DataArray:
    """
    Ensemble of dew point temperature in °C
    """
    ens_data = _dew_point_temperature_ens(data, stations, **kwargs)
    ens_data = ens_data.mlpp.align_time(reftimes, leadtimes)
    return ens_data


@out_format(units="degC")
def dew_point_temperature_ensavg(
    data: Dict[str, xr.Dataset], stations, reftimes, leadtimes, **kwargs
) -> xr.DataArray:
    """
    Ensemble mean of dew point temperature in °C
    """
    td = dew_point_temperature_ens(data, stations, **kwargs)
    return td.mean("realization").to_dataset().mlpp.align_time(reftimes, leadtimes)


@out_format(units="degC")
def dew_point_temperature_ensctrl(
    data: Dict[str, xr.Dataset], stations, reftimes, leadtimes, **kwargs
) -> xr.DataArray:
    """
    Control run dew point temperature in °C
    """
    td = dew_point_temperature_ens(data, stations, **kwargs)
    return (
        td.isel(realization=0, drop=True)
        .to_dataset()
        .mlpp.align_time(reftimes, leadtimes)
    )


@out_format(units="degC")
def equivalent_potential_temperature_ens(
    data: Dict[str, xr.Dataset], stations, *args, **kwargs
) -> xr.DataArray:
    """
    Control run equivalent potential temperature in °C
    """
    t = air_temperature_ens(data, stations, *args, **kwargs)
    rh = relative_humidity_ens(data, stations, *args, **kwargs)
    p = surface_air_pressure_ens(data, stations, *args, **kwargs) / 100  # Pa to hPa
    return calc.equivalent_potential_temperature_from_t_rh_p(t, rh, p)


@out_format(units="degC")
def equivalent_potential_temperature_ensavg(
    data: Dict[str, xr.Dataset], stations, reftimes, leadtimes, **kwargs
) -> xr.DataArray:
    """
    Control run equivalent potential temperature in °C
    """
    theta_e = equivalent_potential_temperature_ens(data, stations, **kwargs)
    return theta_e.mean("realization").to_dataset().mlpp.align_time(reftimes, leadtimes)


@out_format(units="degC")
def equivalent_potential_temperature_ensctrl(
    data: Dict[str, xr.Dataset], stations, reftimes, leadtimes, **kwargs
) -> xr.DataArray:
    """
    Control run equivalent potential temperature in °C
    """
    theta_e = equivalent_potential_temperature_ens(data, stations, **kwargs)
    return (
        theta_e.isel(realization=0, drop=True)
        .to_dataset()
        .mlpp.align_time(reftimes, leadtimes)
    )


@out_format(units="W m-2")
def diffuse_downward_shortwave_radiation_ensavg(
    data: Dict[str, xr.Dataset], stations, reftimes, leadtimes, **kwargs
) -> xr.DataArray:
    """
    Ensemble mean of diffuse downward shortwave radiation in W/m^2
    """
    return (
        data["nwp"]
        .mlpp.get("surface_diffuse_downwelling_shortwave_flux_in_air")
        .mean("realization")
        .mlpp.interp(stations)
        .mlpp.align_time(reftimes, leadtimes)
        .astype("float32")
    )


@out_format(units="W m-2")
def diffuse_upward_shortwave_radiation_ensavg(
    data: Dict[str, xr.Dataset], stations, reftimes, leadtimes, **kwargs
) -> xr.DataArray:
    """
    Ensemble mean of diffuse upward shortwave radiation in W/m^2
    """
    return (
        data["nwp"]
        .mlpp.get("surface_upwelling_shortwave_flux_in_air")
        .mean("realization")
        .mlpp.interp(stations)
        .mlpp.align_time(reftimes, leadtimes)
        .astype("float32")
    )


@out_format(units="W m-2")
def direct_downward_shortwave_radiation_ensavg(
    data: Dict[str, xr.Dataset], stations, reftimes, leadtimes, **kwargs
) -> xr.DataArray:
    """
    Ensemble mean of direct downward shortwave radiation in W/m^2
    """
    return (
        data["nwp"]
        .mlpp.get("surface_direct_downwelling_shortwave_flux_in_air")
        .mean("realization")
        .mlpp.interp(stations)
        .mlpp.align_time(reftimes, leadtimes)
        .astype("float32")
    )


@cache
def _eastward_wind_ens(data: Dict[str, xr.Dataset], stations, **kwargs) -> xr.Dataset:
    return (
        data["nwp"]
        .mlpp.get("eastward_wind")
        .mlpp.interp(stations, **kwargs)
        .astype("float32")
    )


@out_format(units="m s-1")
def eastward_wind_ens(
    data: Dict[str, xr.Dataset], stations, reftimes=None, leadtimes=None, **kwargs
) -> xr.DataArray:
    ens_data = _eastward_wind_ens(data, stations, **kwargs)
    ens_data = ens_data.mlpp.align_time(reftimes, leadtimes)
    return ens_data


@out_format(units="m s-1")
def eastward_wind_ensavg(
    data: Dict[str, xr.Dataset], stations, reftimes, leadtimes, **kwargs
) -> xr.DataArray:
    """
    Ensemble mean of eastward wind in m/s
    """
    u = eastward_wind_ens(data, stations, **kwargs)
    return u.mean("realization").to_dataset().mlpp.align_time(reftimes, leadtimes)


@out_format(units="m s-1")
def eastward_wind_ensctrl(
    data: Dict[str, xr.Dataset], stations, reftimes, leadtimes, **kwargs
) -> xr.DataArray:
    """
    Ensemble control of eastward wind in m/s
    """
    u = eastward_wind_ens(data, stations, **kwargs)
    return (
        u.isel(realization=0, drop=True)
        .to_dataset()
        .mlpp.align_time(reftimes, leadtimes)
    )


@out_format()  # don't use 'units=hours' to avoid encoding it as timedelta
def leadtime(data: Dict[str, xr.Dataset], stations, reftimes, leadtimes, **kwargs):
    """
    Extract leadtime in hours
    """
    if len(data["nwp"]) == 0:
        raise KeyError([])
    ds = data["nwp"]
    ds = ds.drop_vars(ds.data_vars)
    ds = ds.drop_dims(("x", "y", "realization"), errors="ignore")
    ds = ds.mlpp.align_time(reftimes, leadtimes, return_source_leadtimes=True)
    ds = ds.reset_coords("source_leadtime").rename({"source_leadtime": "leadtime"})
    ds["leadtime"] = ds.leadtime // np.timedelta64(1, "h")
    ds.leadtime.attrs = {}
    return ds.astype("float32")


@cache
def _mass_fraction_of_cloud_liquid_water_in_air_ens(
    data: Dict[str, xr.Dataset], stations, **kwargs
) -> xr.Dataset:
    return (
        data["nwp"]
        .preproc.get("mass_fraction_of_cloud_liquid_water_in_air")
        .preproc.interp(stations, **kwargs)
        .astype("float32")
    )


@out_format()
def mass_fraction_of_cloud_liquid_water_in_air_ens(
    data: Dict[str, xr.Dataset], stations, reftimes, leadtimes, **kwargs
) -> xr.DataArray:
    """
    Ensemble of mass fraction of cloud liquid water in air
    """
    ens_data = _mass_fraction_of_cloud_liquid_water_in_air_ens(data, stations, **kwargs)
    ens_data = ens_data.preproc.align_time(reftimes, leadtimes)
    return ens_data


@out_format()
def mass_fraction_of_cloud_liquid_water_in_air_ensavg(
    data: Dict[str, xr.Dataset], stations, reftimes, leadtimes, **kwargs
) -> xr.DataArray:
    """
    Ensemble mean of mass fraction of cloud liquid water in air
    """
    ens_data = mass_fraction_of_cloud_liquid_water_in_air_ens(data, stations, **kwargs)
    return ens_data.mean("realization").to_dataset().preproc.align_time(reftimes, leadtimes)


@out_format()
def mass_fraction_of_cloud_liquid_water_in_air_ensctrl(
    data: Dict[str, xr.Dataset], stations, reftimes, leadtimes, **kwargs
) -> xr.DataArray:
    """
    Ensemble control of mass fraction of cloud liquid water in air
    """
    ens_data = mass_fraction_of_cloud_liquid_water_in_air_ens(data, stations, **kwargs)
    return (
        ens_data.isel(realization=0, drop=True)
        .to_dataset()
        .preproc.align_time(reftimes, leadtimes)
    )


@inputs("nwp:surface_altitude", "terrain:DEM")
@out_format(units="m")
def model_height_difference(
    data: Dict[str, xr.Dataset], stations, reftimes, leadtimes, **kwargs
) -> xr.DataArray:
    """
    Difference between model height and height from the more precise DEM in m
    """
    hsurf_on_poi = data["nwp"].mlpp.get("surface_altitude").mlpp.interp(stations)
    dem_on_poi = data["terrain"].mlpp.get("DEM").mlpp.interp(stations)

    # drop grid coordinates to avoid conflicts when merging
    hsurf_on_poi = hsurf_on_poi.drop_vars(("x", "y"), errors="ignore")
    dem_on_poi = dem_on_poi.drop_vars(("x", "y"), errors="ignore")

    ds = xr.merge([hsurf_on_poi, dem_on_poi])

    return ds.mlpp.difference("surface_altitude", "DEM").astype("float32")


@out_format()
def model_id(
    data: Dict[str, xr.Dataset], stations, reftimes, leadtimes, **kwargs
) -> xr.DataArray:
    """
    Use model id/name as a feature
    """
    if len(data["nwp"]) == 0:
        raise KeyError([])
    id = data["nwp"].attrs.get("source_id") or data["nwp"].attrs.get(
        "source", "unknown"
    )
    return xr.DataArray(
        [
            id,
        ]
        * len(reftimes),
        dims="forecast_reference_time",
        coords={"forecast_reference_time": reftimes},
    )


@cache
def _northward_wind_ens(data: Dict[str, xr.Dataset], stations, **kwargs) -> xr.Dataset:
    return (
        data["nwp"]
        .mlpp.get("northward_wind")
        .mlpp.interp(stations, **kwargs)
        .astype("float32")
    )


@out_format(units="m s-1")
def northward_wind_ens(
    data: Dict[str, xr.Dataset], stations, reftimes=None, leadtimes=None, **kwargs
) -> xr.DataArray:
    ens_data = _northward_wind_ens(data, stations, **kwargs)
    ens_data = ens_data.mlpp.align_time(reftimes, leadtimes)
    return ens_data


@out_format(units="m s-1")
def northward_wind_ensavg(
    data: Dict[str, xr.Dataset], stations, reftimes, leadtimes, **kwargs
) -> xr.DataArray:
    """
    Ensemble mean of northward wind in m/s
    """
    v = northward_wind_ens(data, stations, **kwargs)
    return v.mean("realization").to_dataset().mlpp.align_time(reftimes, leadtimes)


@out_format(units="m s-1")
def northward_wind_ensctrl(
    data: Dict[str, xr.Dataset], stations, reftimes, leadtimes, **kwargs
) -> xr.DataArray:
    """
    Ensemble control of northward wind in m/s
    """
    v = northward_wind_ens(data, stations, **kwargs)
    return (
        v.isel(realization=0, drop=True)
        .to_dataset()
        .mlpp.align_time(reftimes, leadtimes)
    )


@inputs("nwp:air_temperature", "nwp:surface_air_pressure")
@out_format(units="degC")
def potential_temperature_ens(
    data: Dict[str, xr.Dataset], stations, *args, **kwargs
) -> xr.DataArray:
    """
    Ensemble mean of potential temperature in °C
    """
    t = air_temperature_ens(data, stations, *args, **kwargs)
    p = surface_air_pressure_ens(data, stations, *args, **kwargs) / 100  # Pa to hPa
    return calc.potential_temperature_from_t_and_p(t, p)


@out_format(units="degC")
def potential_temperature_ensavg(
    data: Dict[str, xr.Dataset], stations, reftimes, leadtimes, **kwargs
) -> xr.DataArray:
    """
    Ensemble mean of potential temperature in °C
    """
    v = potential_temperature_ens(data, stations, **kwargs)
    return v.mean("realization").to_dataset().mlpp.align_time(reftimes, leadtimes)


@out_format(units="degC")
def potential_temperature_ensctrl(
    data: Dict[str, xr.Dataset], stations, reftimes, leadtimes, **kwargs
) -> xr.DataArray:
    """
    Ensemble mean of potential temperature in °C
    """
    v = potential_temperature_ens(data, stations, **kwargs)
    return (
        v.isel(realization=0, drop=True)
        .to_dataset()
        .mlpp.align_time(reftimes, leadtimes)
    )


@out_format(units="Pa")
def pressure_difference_BAS_LUG_ensavg(
    data: Dict[str, xr.Dataset], stations, reftimes, leadtimes, **kwargs
) -> xr.DataArray:
    """
    Ensemble mean of pressure difference between Basel and Lugano in Pascal
    """
    p = surface_air_pressure_ens(data, stations, **kwargs).to_dataset()
    pBAS = p.where(p.name == STA_D4W_NAMES["BAS"], drop=True)
    pLUG = p.where(p.name == STA_D4W_NAMES["LUG"], drop=True)
    pdiff = xr.concat([pBAS, pLUG], dim="station").diff("station")
    return (
        pdiff.squeeze("station", drop=True)
        .mean("realization")
<<<<<<< HEAD
        .preproc.align_time(reftimes, leadtimes)
=======
        .mlpp.align_time(reftimes, leadtimes)
>>>>>>> 718dd314
        .astype("float32")
    )


@out_format(units="Pa")
def pressure_difference_BAS_LUG_ensctrl(
    data: Dict[str, xr.Dataset], stations, reftimes, leadtimes, **kwargs
) -> xr.DataArray:
    """
    Ensemble control of pressure difference between Basel and Lugano in Pascal
    """
    p = surface_air_pressure_ens(data, stations, **kwargs).to_dataset()
    pBAS = p.where(p.name == STA_D4W_NAMES["BAS"], drop=True)
    pLUG = p.where(p.name == STA_D4W_NAMES["LUG"], drop=True)
    pdiff = xr.concat([pBAS, pLUG], dim="station").diff("station")
    return (
        pdiff.squeeze("station", drop=True)
        .isel(realization=0, drop=True)
<<<<<<< HEAD
        .preproc.align_time(reftimes, leadtimes)
=======
        .mlpp.align_time(reftimes, leadtimes)
>>>>>>> 718dd314
        .astype("float32")
    )


@out_format(units="Pa")
def pressure_difference_GVE_GUT_ensavg(
    data: Dict[str, xr.Dataset], stations, reftimes, leadtimes, **kwargs
) -> xr.DataArray:
    """
    Ensemble mean of pressure difference between Geneva and Güttingen in Pascal
    """
    p = surface_air_pressure_ens(data, stations, **kwargs).to_dataset()
    pGVE = p.where(p.name == STA_D4W_NAMES["GVE"], drop=True)
    pGUT = p.where(p.name == STA_D4W_NAMES["GUT"], drop=True)
    pdiff = xr.concat([pGVE, pGUT], dim="station").diff("station")
    return (
        pdiff.squeeze("station", drop=True)
        .mean("realization")
<<<<<<< HEAD
        .preproc.align_time(reftimes, leadtimes)
=======
        .mlpp.align_time(reftimes, leadtimes)
>>>>>>> 718dd314
        .astype("float32")
    )


@out_format(units="Pa")
def pressure_difference_GVE_GUT_ensctrl(
    data: Dict[str, xr.Dataset], stations, reftimes, leadtimes, **kwargs
) -> xr.DataArray:
    """
    Ensemble control of pressure difference between Geneva and Güttingen in Pascal
    """
    p = surface_air_pressure_ens(data, stations, **kwargs).to_dataset()
    pGVE = p.where(p.name == STA_D4W_NAMES["GVE"], drop=True)
    pGUT = p.where(p.name == STA_D4W_NAMES["GUT"], drop=True)
    pdiff = xr.concat([pGVE, pGUT], dim="station").diff("station")
    return (
        pdiff.squeeze("station", drop=True)
        .isel(realization=0, drop=True)
<<<<<<< HEAD
        .preproc.align_time(reftimes, leadtimes)
=======
        .mlpp.align_time(reftimes, leadtimes)
>>>>>>> 718dd314
        .astype("float32")
    )


@inputs(
    "nwp:dew_point_temperature",
    "nwp:air_temperature",
)
@out_format(units="%")
def relative_humidity_ens(
    data: Dict[str, xr.Dataset], stations, *args, **kwargs
) -> xr.DataArray:
    """
    Ensemble mean of relative humidity in %
    """
    e = water_vapor_pressure_ens(data, stations, *args, **kwargs)
    e_s = water_vapor_saturation_pressure(data, stations, *args, **kwargs)
    return (e / e_s * 100).astype("float32")


@out_format(units="%")
def relative_humidity_ensavg(
    data: Dict[str, xr.Dataset], stations, reftimes, leadtimes, **kwargs
) -> xr.DataArray:
    """
    Ensemble mean of relative humidity in %
    """
    rh = relative_humidity_ens(data, stations, **kwargs)
    return rh.mean("realization").to_dataset().mlpp.align_time(reftimes, leadtimes)


@out_format(units="%")
def relative_humidity_ensctrl(
    data: Dict[str, xr.Dataset], stations, reftimes, leadtimes, **kwargs
) -> xr.DataArray:
    """
    Control run relative humidity in %
    """
    rh = relative_humidity_ens(data, stations, **kwargs)
    return (
        rh.isel(realization=0, drop=True)
        .to_dataset()
        .mlpp.align_time(reftimes, leadtimes)
    )


@out_format()
def sin_wind_from_direction_ens(
    data: Dict[str, xr.Dataset], stations, *args, **kwargs
) -> xr.DataArray:
    """
    Calculate ensemble mean of sine wind direction
    """
    wdir = wind_from_direction_ens(data, stations, *args, **kwargs)
    return np.sin(wdir * 2 * np.pi / 360)


@out_format()
def sin_wind_from_direction_ensavg(
    data: Dict[str, xr.Dataset], stations, reftimes, leadtimes, **kwargs
) -> xr.DataArray:
    """
    Calculate ensemble mean of sine wind direction
    """
    wdir = sin_wind_from_direction_ens(data, stations, **kwargs)
    return wdir.mean("realization").to_dataset().mlpp.align_time(reftimes, leadtimes)


@out_format()
def sin_wind_from_direction_ensctrl(
    data: Dict[str, xr.Dataset], stations, reftimes, leadtimes, **kwargs
) -> xr.DataArray:
    """
    Calculate ensemble control of sine wind direction
    """
    wdir = sin_wind_from_direction_ens(data, stations, **kwargs)
    return (
        wdir.isel(realization=0, drop=True)
        .to_dataset()
        .mlpp.align_time(reftimes, leadtimes)
    )


@out_format(units="degrees")
def sin_wind_from_direction_ensavg_error(
    data: Dict[str, xr.Dataset], stations, reftimes, leadtimes, **kwargs
) -> xr.DataArray:
    """
    Forecast error of the ensemble average sine wind direction
    """
    nwp = sin_wind_from_direction_ensavg(data, stations, reftimes, leadtimes, **kwargs)
    obs = (
        data["obs"]
        .mlpp.get("wind_from_direction")
        .pipe(lambda x: x * 2 * np.pi / 360)  # to radians
        .pipe(np.sin)
        .mlpp.unstack_time(reftimes, leadtimes)
        .to_array(name="wind_speed")
        .squeeze("variable", drop=True)
        .astype("float32")
    )
    return nwp - obs


@out_format(units="degrees")
def sin_wind_from_direction_ensctrl_error(
    data: Dict[str, xr.Dataset], stations, reftimes, leadtimes, **kwargs
) -> xr.DataArray:
    """
    Forecast error of the ensemble control sine wind direction
    """
    nwp = sin_wind_from_direction_ensctrl(data, stations, reftimes, leadtimes, **kwargs)
    obs = (
        data["obs"]
        .mlpp.get("wind_from_direction")
        .pipe(lambda x: x * 2 * np.pi / 360)  # to radians
        .pipe(np.sin)
        .mlpp.unstack_time(reftimes, leadtimes)
        .to_array(name="wind_speed")
        .squeeze("variable", drop=True)
        .astype("float32")
    )
    return nwp - obs


@cache
def _specific_humidity_ens(
    data: Dict[str, xr.Dataset], stations, **kwargs
) -> xr.Dataset:
    """
    Ensemble mean of specific humidity in g/kg
    """
    return (
        data["nwp"]
        .mlpp.get("specific_humidity")
        .mlpp.interp(stations, **kwargs)
        .astype("float32")
    )


@out_format(units="g kg-1")
def specific_humidity_ens(
    data: Dict[str, xr.Dataset], stations, reftimes=None, leadtimes=None, **kwargs
) -> xr.DataArray:
    """
    Ensemble mean of specific humidity in g/kg
    """
    ens_data = _specific_humidity_ens(data, stations, **kwargs)
    ens_data = ens_data.mlpp.align_time(reftimes, leadtimes)
    return ens_data


@out_format(units="g kg-1")
def specific_humidity_ensavg(
    data: Dict[str, xr.Dataset], stations, reftimes, leadtimes, **kwargs
) -> xr.DataArray:
    """
    Ensemble mean of specific humidity in g/kg
    """
    q = specific_humidity_ens(data, stations, **kwargs)
    return q.mean("realization").to_dataset().mlpp.align_time(reftimes, leadtimes)


@out_format(units="g kg-1")
def specific_humidity_ensctrl(
    data: Dict[str, xr.Dataset], stations, reftimes, leadtimes, **kwargs
) -> xr.DataArray:
    """
    Control run specific humidity in g/kg
    """
    q = specific_humidity_ens(data, stations, **kwargs)
    return (
        q.isel(realization=0, drop=True)
        .to_dataset()
        .mlpp.align_time(reftimes, leadtimes)
    )


@out_format(units="s")
def sunshine_duration_ensavg(
    data: Dict[str, xr.Dataset], stations, reftimes, leadtimes, **kwargs
) -> xr.DataArray:
    """
    Ensemble mean of sunshine duration in seconds
    """
    return (
        data["nwp"]
        .mlpp.get("duration_of_sunshine")
        .mean("realization")
        .mlpp.interp(stations)
        .mlpp.align_time(reftimes, leadtimes)
        .astype("float32")
    )


@cache
def _surface_air_pressure_ens(
    data: Dict[str, xr.Dataset], stations, **kwargs
) -> xr.Dataset:
    """
    Ensemble of surface pressure in Pascal
    """
    return (
        data["nwp"]
        .mlpp.get("surface_air_pressure")
        .mlpp.interp(stations, **kwargs)
        .astype("float32")
    )


@out_format(units="Pa")
def surface_air_pressure_ens(
    data: Dict[str, xr.Dataset], stations, reftimes=None, leadtimes=None, **kwargs
) -> xr.DataArray:
    """
    Ensemble of surface pressure in Pascal
    """
    ens_data = _surface_air_pressure_ens(data, stations, **kwargs)
    ens_data = ens_data.mlpp.align_time(reftimes, leadtimes)
    return ens_data


@out_format(units="Pa")
def surface_air_pressure_ensavg(
    data: Dict[str, xr.Dataset], stations, reftimes, leadtimes, **kwargs
) -> xr.DataArray:
    """
    Ensemble mean of surface pressure in Pascal
    """
    q = surface_air_pressure_ens(data, stations, **kwargs)
    return q.mean("realization").to_dataset().mlpp.align_time(reftimes, leadtimes)


@out_format(units="Pa")
def surface_air_pressure_ensctrl(
    data: Dict[str, xr.Dataset], stations, reftimes, leadtimes, **kwargs
) -> xr.DataArray:
    """
    Control run surface pressure in Pascal
    """
    q = surface_air_pressure_ens(data, stations, **kwargs)
    return (
        q.isel(realization=0, drop=True)
        .to_dataset()
        .mlpp.align_time(reftimes, leadtimes)
    )


@inputs("terrain:SX_50M_RADIUS500", "nwp:eastward_wind", "nwp:northward_wind")
@out_format()
def sx_500m_ensavg(
    data: Dict[str, xr.Dataset], stations, reftimes, leadtimes, **kwargs
) -> xr.DataArray:
    """
    Extract Sx with a 500m radius for the ensemble mean of wind direction.

    This uses azimuth sectors of 10 degrees, every 5 degrees.
    """
    sx = data["terrain"].mlpp.get("SX_50M_RADIUS500")
    nsectors = sx.wind_from_direction.size
    degsector = int(360 / nsectors)

    # find correct index for every sample
    wdir = wind_from_direction_ensavg(data, stations, reftimes, leadtimes, **kwargs)
    wdir = wdir.load()
    is_valid = np.isfinite(wdir)
    wdir = wdir.astype("int16")
    ind = (wdir + int(degsector / 2)) // degsector
    ind = ind.astype("int8")
    ind = ind.where(ind != nsectors, 0)
    del wdir

    # compute Sx
    station_sub = stations.loc[ind.station]
    sx = sx.mlpp.interp(station_sub)
    sx = sx.isel(wind_from_direction=ind.sel(station=sx.station))
    sx = sx.drop_vars("wind_from_direction")
    sx = sx.where(is_valid.sel(station=sx.station))

    return sx


@inputs("terrain:SX_50M_RADIUS500", "nwp:eastward_wind", "nwp:northward_wind")
@out_format()
def sx_500m_ensctrl(
    data: Dict[str, xr.Dataset], stations, reftimes, leadtimes, **kwargs
) -> xr.DataArray:
    """
    Extract Sx with a 500m radius for the ensemble control of wind direction.

    This uses azimuth sectors of 10 degrees, every 5 degrees.
    """
    sx = data["terrain"].mlpp.get("SX_50M_RADIUS500")
    nsectors = sx.wind_from_direction.size
    degsector = int(360 / nsectors)

    # find correct index for every sample
    wdir = wind_from_direction_ensctrl(data, stations, reftimes, leadtimes, **kwargs)
    wdir = wdir.load()
    is_valid = np.isfinite(wdir)
    wdir = wdir.astype("int16")
    ind = (wdir + int(degsector / 2)) // degsector
    ind = ind.astype("int8")
    ind = ind.where(ind != nsectors, 0)
    del wdir

    # compute Sx
    station_sub = stations.loc[ind.station]
    sx = sx.mlpp.interp(station_sub)
    sx = sx.isel(wind_from_direction=ind.sel(station=sx.station))
    sx = sx.drop_vars("wind_from_direction")
    sx = sx.where(is_valid.sel(station=sx.station))

    return sx


@inputs("nwp:air_temperature", "nwp:surface_air_pressure", "nwp:dew_point_temperature")
@out_format(units="g kg-1")
def water_vapor_mixing_ratio_ens(
    data: Dict[str, xr.Dataset], stations, *args, **kwargs
) -> xr.DataArray:
    """
    Ensemble mean of water vapor mixing ratio in g/kg
    """
    e = water_vapor_pressure_ens(data, stations, *args, **kwargs)
    p = surface_air_pressure_ens(data, stations, *args, **kwargs) / 100  # Pa to hPa
    return calc.mixing_ratio_from_p_and_e(p, e)


@out_format(units="g kg-1")
def water_vapor_mixing_ratio_ensavg(
    data: Dict[str, xr.Dataset], stations, reftimes, leadtimes, **kwargs
) -> xr.DataArray:
    """
    Ensemble mean of water vapor mixing ratio in g/kg
    """
    r = water_vapor_mixing_ratio_ens(data, stations, **kwargs)
    return r.mean("realization").to_dataset().mlpp.align_time(reftimes, leadtimes)


@out_format(units="g kg-1")
def water_vapor_mixing_ratio_ensctrl(
    data: Dict[str, xr.Dataset], stations, reftimes, leadtimes, **kwargs
) -> xr.DataArray:
    """
    Control run water vapor mixing ratio in g/kg
    """
    r = water_vapor_mixing_ratio_ens(data, stations, **kwargs)
    return (
        r.isel(realization=0, drop=True)
        .to_dataset()
        .mlpp.align_time(reftimes, leadtimes)
    )


@inputs("nwp:air_temperature", "nwp:dew_point_temperature")
@out_format(units="hPa")
def water_vapor_pressure_ens(
    data: Dict[str, xr.Dataset], stations, *args, **kwargs
) -> xr.DataArray:
    """
    Ensemble of water vapor partial pressure in hPa
    """
    t_d = dew_point_temperature_ens(data, stations, *args, **kwargs)
    t = air_temperature_ens(data, stations, *args, **kwargs)
    return calc.water_vapor_pressure_from_t_and_td(t, t_d)


@out_format(units="hPa")
def water_vapor_pressure_ensavg(
    data: Dict[str, xr.Dataset], stations, reftimes, leadtimes, **kwargs
) -> xr.DataArray:
    """
    Ensemble mean of water vapor partial pressure
    """
    e = water_vapor_pressure_ens(data, stations, **kwargs)
    return e.mean("realization").to_dataset().mlpp.align_time(reftimes, leadtimes)


@out_format(units="hPa")
def water_vapor_pressure_ensctrl(
    data: Dict[str, xr.Dataset], stations, reftimes, leadtimes, **kwargs
) -> xr.DataArray:
    """
    Control run water vapor partial pressure
    """
    e = water_vapor_pressure_ens(data, stations, **kwargs)
    return (
        e.isel(realization=0, drop=True)
        .to_dataset()
        .mlpp.align_time(reftimes, leadtimes)
    )


@out_format(units="hPa")
def water_vapor_saturation_pressure(
    data: Dict[str, xr.Dataset], stations, *args, **kwargs
) -> xr.DataArray:
    """
    Ensemble mean of water vapor partial pressure at saturation in hPa
    """
    t = air_temperature_ens(data, stations, *args, **kwargs)
    return calc.water_vapor_saturation_pressure_from_t(t)


@out_format(units="hPa")
def water_vapor_saturation_pressure_ensavg(
    data: Dict[str, xr.Dataset], stations, reftimes, leadtimes, **kwargs
) -> xr.DataArray:
    """
    Ensemble mean of water vapor partial pressure at saturation in hPa
    """
    e_s = water_vapor_saturation_pressure(data, stations, **kwargs)
    return e_s.mean("realization").to_dataset().mlpp.align_time(reftimes, leadtimes)


@out_format(units="hPa")
def water_vapor_saturation_pressure_ensctrl(
    data: Dict[str, xr.Dataset], stations, reftimes, leadtimes, **kwargs
) -> xr.DataArray:
    """
    Control run water vapor partial pressure at saturation
    """
    e_s = water_vapor_saturation_pressure(data, stations, **kwargs)
    return (
        e_s.isel(realization=0, drop=True)
        .to_dataset()
        .mlpp.align_time(reftimes, leadtimes)
    )


@inputs("nwp:eastward_wind", "nwp:northward_wind")
@out_format(units="degrees")
def wind_from_direction_ens(
    data: Dict[str, xr.Dataset], stations, *args, **kwargs
) -> xr.DataArray:
    """
    Calculate ensemble control of wind direction
    """
    u = eastward_wind_ens(data, stations, *args, **kwargs)
    v = northward_wind_ens(data, stations, *args, **kwargs)
    out = (270 - 180 / np.pi * np.arctan2(v, u)) % 360
    return out.astype("float32")


@out_format(units="degrees")
def wind_from_direction_ensavg(
    data: Dict[str, xr.Dataset], stations, reftimes, leadtimes, **kwargs
) -> xr.DataArray:
    """
    Calculate ensemble mean of wind direction
    """
    d = wind_from_direction_ens(data, stations, **kwargs)
    return d.mean("realization").to_dataset().mlpp.align_time(reftimes, leadtimes)


@out_format(units="degrees")
def wind_from_direction_ensctrl(
    data: Dict[str, xr.Dataset], stations, reftimes, leadtimes, **kwargs
) -> xr.DataArray:
    """
    Calculate ensemble control of wind direction
    """
    d = wind_from_direction_ens(data, stations, **kwargs)
    return (
        d.isel(realization=0, drop=True)
        .to_dataset()
        .mlpp.align_time(reftimes, leadtimes)
    )


@out_format(units="rank")
def wind_from_direction_rank(
    data: Dict[str, xr.Dataset], stations, reftimes, leadtimes, **kwargs
) -> xr.DataArray:
    """
    Calculate rank of ensemble of wind direction
    """
    d = wind_from_direction_ens(data, stations, **kwargs)
    return (
        d.to_dataset()
        .mlpp.rankdata(dim="realization", circular=True)
        .mlpp.align_time(reftimes, leadtimes)
    )


@inputs("nwp:eastward_wind", "nwp:northward_wind")
@out_format(units="m s-1")
def wind_speed_ens(data: Dict[str, xr.Dataset], stations, *args, **kwargs):
    u = eastward_wind_ens(data, stations, *args, **kwargs)
    v = northward_wind_ens(data, stations, *args, **kwargs)
    return np.sqrt(u**2 + v**2).astype("float32")


@out_format(units="m s-1")
def wind_speed_ensavg(
    data: Dict[str, xr.Dataset], stations, reftimes, leadtimes, **kwargs
) -> xr.DataArray:
    """
    Ensemble mean of wind speed
    """
    uv = wind_speed_ens(data, stations, **kwargs)
    return uv.mean("realization").to_dataset().mlpp.align_time(reftimes, leadtimes)


@out_format(units="m s-1")
def wind_speed_ensmax(
    data: Dict[str, xr.Dataset], stations, reftimes, leadtimes, **kwargs
) -> xr.DataArray:
    """
    Ensemble max of wind speed
    """
    uv = wind_speed_ens(data, stations, **kwargs)
    return uv.max("realization").to_dataset().mlpp.align_time(reftimes, leadtimes)


@inputs("nwp:eastward_wind", "nwp:northward_wind", "obs:wind_speed")
@out_format(units="m s-1")
def wind_speed_ensavg_error(
    data: Dict[str, xr.Dataset], stations, reftimes, leadtimes, **kwargs
) -> xr.DataArray:
    """
    Forecast error of the ensemble mean wind speed
    """
    nwp = wind_speed_ensavg(data, stations, reftimes, leadtimes, **kwargs)
    obs = data["obs"][["wind_speed"]]
    obs = (
        obs.mlpp.unstack_time(reftimes, leadtimes)
        .to_array(name="wind_speed")
        .squeeze("variable", drop=True)
        .astype("float32")
    )
    return nwp - obs


@out_format(units="m s-1")
def wind_speed_ensctrl(
    data: Dict[str, xr.Dataset], stations, reftimes, leadtimes, **kwargs
) -> xr.DataArray:
    """
    Ensemble control of wind speed
    """
    uv = wind_speed_ens(data, stations, **kwargs)
    return (
        uv.isel(realization=0, drop=True)
        .to_dataset()
        .mlpp.align_time(reftimes, leadtimes)
    )


@out_format(units="m s-1")
def wind_speed_ensctrl_3hmean(
    data: Dict[str, xr.Dataset], stations, reftimes, leadtimes, **kwargs
) -> xr.DataArray:
    """
    Ensemble control of 3h mean wind speed
    """
    uv = wind_speed_ens(data, stations, **kwargs)
    return (
        uv.isel(realization=0, drop=True)
        .rolling(lead_time=3, center=True, min_periods=1)
        .mean()
        .astype("float32")
        .to_dataset()
        .mlpp.align_time(reftimes, leadtimes)
    )


@out_format(units="m s-1")
def wind_speed_ensctrl_5hmean(
    data: Dict[str, xr.Dataset], stations, reftimes, leadtimes, **kwargs
) -> xr.DataArray:
    """
    Ensemble control of 5h mean wind speed
    """
    uv = wind_speed_ens(data, stations, **kwargs)
    return (
        uv.isel(realization=0, drop=True)
        .rolling(lead_time=5, center=True, min_periods=1)
        .mean()
        .astype("float32")
        .to_dataset()
        .mlpp.align_time(reftimes, leadtimes)
    )


@inputs("nwp:eastward_wind", "nwp:northward_wind", "obs:wind_speed")
@out_format(units="m s-1")
def wind_speed_ensctrl_error(
    data: Dict[str, xr.Dataset], stations, reftimes, leadtimes, **kwargs
) -> xr.DataArray:
    """
    Forecast error of the ensemble control wind speed
    """
    nwp = wind_speed_ensctrl(data, stations, reftimes, leadtimes, **kwargs)
    obs = data["obs"][["wind_speed"]]
    obs = (
        obs.mlpp.unstack_time(reftimes, leadtimes)
        .to_array(name="wind_speed")
        .squeeze("variable", drop=True)
        .astype("float32")
    )
    return nwp - obs


@out_format(units="m s-1")
def wind_speed_ensstd(
    data: Dict[str, xr.Dataset], stations, reftimes, leadtimes, **kwargs
) -> xr.DataArray:
    """
    Ensemble std of wind speed
    """
    uv = wind_speed_ens(data, stations, **kwargs)
    return uv.std("realization").to_dataset().mlpp.align_time(reftimes, leadtimes)


@out_format()
def wind_speed_enscov(
    data: Dict[str, xr.Dataset], stations, *args, **kwargs
) -> xr.DataArray:
    """
    Calculate ensemble coefficient of variation of wind speed
    """
    mean = wind_speed_ensavg(data, stations, *args, **kwargs)
    std = wind_speed_ensstd(data, stations, *args, **kwargs)
    return (std + 0.1) / (mean + 0.1)


@out_format(units="rank")
def wind_speed_rank(
    data: Dict[str, xr.Dataset], stations, reftimes, leadtimes, **kwargs
) -> xr.DataArray:
    """
    Calculate rank of ensemble of wind speed
    """
    d = wind_speed_ens(data, stations, **kwargs)
    return (
        d.to_dataset()
        .mlpp.rankdata(dim="realization")
        .mlpp.align_time(reftimes, leadtimes)
    )


@cache
def _wind_speed_of_gust_ens(
    data: Dict[str, xr.Dataset], stations, **kwargs
) -> xr.Dataset:
    """
    Ensemble of wind speed gust
    """
    return (
        data["nwp"]
        .mlpp.get("wind_speed_of_gust")
        .mlpp.interp(stations, **kwargs)
        .astype("float32")
    )


@out_format(units="m s-1")
def wind_speed_of_gust_ens(
    data: Dict[str, xr.Dataset], stations, reftimes=None, leadtimes=None, **kwargs
) -> xr.DataArray:
    """
    Ensemble of wind speed gust
    """
    ens_data = _wind_speed_of_gust_ens(data, stations, **kwargs)
    ens_data = ens_data.mlpp.align_time(reftimes, leadtimes)
    return ens_data


@out_format(units="m s-1")
def wind_speed_of_gust_ensavg(
    data: Dict[str, xr.Dataset], stations, reftimes, leadtimes, **kwargs
) -> xr.DataArray:
    """
    Ensemble mean of wind speed gust
    """
    ug = wind_speed_of_gust_ens(data, stations, **kwargs)
    return ug.mean("realization").to_dataset().mlpp.align_time(reftimes, leadtimes)


@out_format(units="m s-1")
def wind_speed_of_gust_ensmax(
    data: Dict[str, xr.Dataset], stations, reftimes, leadtimes, **kwargs
) -> xr.DataArray:
    """
    Ensemble max of wind speed gust
    """
    ug = wind_speed_of_gust_ens(data, stations, **kwargs)
    return ug.max("realization").to_dataset().mlpp.align_time(reftimes, leadtimes)


@inputs("nwp:wind_speed_of_gust", "obs:wind_speed_of_gust")
@out_format(units="m s-1")
def wind_speed_of_gust_ensavg_error(
    data: Dict[str, xr.Dataset], stations, reftimes, leadtimes, **kwargs
) -> xr.DataArray:
    """
    Forecast error of the ensemble mean wind speed of gust
    """
    nwp = wind_speed_of_gust_ensavg(data, stations, reftimes, leadtimes, **kwargs)
    obs = data["obs"][["wind_speed_of_gust"]]
    obs = (
        obs.mlpp.unstack_time(reftimes, leadtimes)
        .to_array(name="wind_speed_of_gust")
        .squeeze("variable", drop=True)
        .astype("float32")
    )
    return nwp - obs


@out_format(units="m s-1")
def wind_speed_of_gust_ensctrl(
    data: Dict[str, xr.Dataset], stations, reftimes, leadtimes, **kwargs
) -> xr.DataArray:
    """
    Ensemble control of wind speed of gust
    """
    ug = wind_speed_of_gust_ens(data, stations, **kwargs)
    return (
        ug.isel(realization=0, drop=True)
        .to_dataset()
        .mlpp.align_time(reftimes, leadtimes)
    )


@out_format(units="m s-1")
def wind_speed_of_gust_ensctrl_3hmean(
    data: Dict[str, xr.Dataset], stations, reftimes, leadtimes, **kwargs
) -> xr.DataArray:
    """
    Ensemble control of 3h mean hourly wind speed of gust
    """
    ug = wind_speed_of_gust_ens(data, stations, **kwargs)
    return (
        ug.isel(realization=0, drop=True)
        .rolling(lead_time=3, center=True, min_periods=1)
        .mean()
        .to_dataset()
        .mlpp.align_time(reftimes, leadtimes)
        .astype("float32")
    )


@out_format(units="m s-1")
def wind_speed_of_gust_ensctrl_5hmean(
    data: Dict[str, xr.Dataset], stations, reftimes, leadtimes, **kwargs
) -> xr.DataArray:
    """
    Ensemble control of 5h mean hourly wind speed of gust
    """
    ug = wind_speed_of_gust_ens(data, stations, **kwargs)
    return (
        ug.isel(realization=0, drop=True)
        .rolling(lead_time=3, center=True, min_periods=1)
        .mean()
        .to_dataset()
        .mlpp.align_time(reftimes, leadtimes)
        .astype("float32")
    )


@inputs("nwp:wind_speed_of_gust", "obs:wind_speed_of_gust")
@out_format(units="m s-1")
def wind_speed_of_gust_ensctrl_error(
    data: Dict[str, xr.Dataset], stations, reftimes, leadtimes, **kwargs
) -> xr.DataArray:
    """
    Forecast error of the ensemble control wind speed of gust
    """
    nwp = wind_speed_of_gust_ensctrl(data, stations, reftimes, leadtimes, **kwargs)
    obs = data["obs"][["wind_speed_of_gust"]]
    obs = (
        obs.mlpp.unstack_time(reftimes, leadtimes)
        .to_array(name="wind_speed_of_gust")
        .squeeze("variable", drop=True)
        .astype("float32")
    )
    return nwp - obs


@out_format(units="m s-1")
def wind_speed_of_gust_ensstd(
    data: Dict[str, xr.Dataset], stations, reftimes, leadtimes, **kwargs
) -> xr.DataArray:
    """
    Ensemble std of wind speed gust
    """
    ug = wind_speed_of_gust_ens(data, stations, **kwargs)
    return ug.std("realization").to_dataset().mlpp.align_time(reftimes, leadtimes)


@out_format()
def wind_speed_of_gust_enscov(
    data: Dict[str, xr.Dataset], stations, *args, **kwargs
) -> xr.DataArray:
    """
    Calculate ensemble coefficient of variation of wind gust
    """
    mean = wind_speed_of_gust_ensavg(data, stations, *args, **kwargs)
    std = wind_speed_of_gust_ensstd(data, stations, *args, **kwargs)
    return (std + 0.1) / (mean + 0.1)


@out_format(units="rank")
def wind_speed_of_gust_rank(
    data: Dict[str, xr.Dataset], stations, reftimes, leadtimes, **kwargs
) -> xr.DataArray:
    """
    Calculate rank of ensemble of wind speed of gust
    """
    d = wind_speed_of_gust_ens(data, stations, **kwargs)
    return (
        d.to_dataset()
        .mlpp.rankdata(dim="realization")
        .mlpp.align_time(reftimes, leadtimes)
    )


@inputs("nwp:wind_speed_of_gust", "nwp:eastward_wind", "nwp:northward_wind")
@out_format()
def wind_gust_factor_ens(
    data: Dict[str, xr.Dataset], stations, *args, **kwargs
) -> xr.DataArray:
    """
    Calculate ensemble of wind gust factor
    """
    speed = wind_speed_ens(data, stations, *args, **kwargs)
    gust = wind_speed_of_gust_ens(data, stations, *args, **kwargs)
    return (gust + 1.0) / (speed + 1.0)


@out_format()
def wind_gust_factor_ensavg(
    data: Dict[str, xr.Dataset], stations, reftimes, leadtimes, **kwargs
) -> xr.DataArray:
    """
    Calculate ensemble mean of wind gust factor
    """
    gust_factor = wind_gust_factor_ens(data, stations, **kwargs)
    return (
        gust_factor.mean("realization")
        .to_dataset()
        .mlpp.align_time(reftimes, leadtimes)
    )


@out_format()
def wind_gust_factor_ensctrl(
    data: Dict[str, xr.Dataset], stations, reftimes, leadtimes, **kwargs
) -> xr.DataArray:
    """
    Calculate ensemble control of wind gust factor
    """
    gust_factor = wind_gust_factor_ens(data, stations, **kwargs)
    return (
        gust_factor.isel(realization=0, drop=True)
        .to_dataset()
        .mlpp.align_time(reftimes, leadtimes)
    )<|MERGE_RESOLUTION|>--- conflicted
+++ resolved
@@ -972,11 +972,7 @@
     return (
         pdiff.squeeze("station", drop=True)
         .mean("realization")
-<<<<<<< HEAD
-        .preproc.align_time(reftimes, leadtimes)
-=======
-        .mlpp.align_time(reftimes, leadtimes)
->>>>>>> 718dd314
+        .mlpp.align_time(reftimes, leadtimes)
         .astype("float32")
     )
 
@@ -995,11 +991,7 @@
     return (
         pdiff.squeeze("station", drop=True)
         .isel(realization=0, drop=True)
-<<<<<<< HEAD
-        .preproc.align_time(reftimes, leadtimes)
-=======
-        .mlpp.align_time(reftimes, leadtimes)
->>>>>>> 718dd314
+        .mlpp.align_time(reftimes, leadtimes)
         .astype("float32")
     )
 
@@ -1018,11 +1010,7 @@
     return (
         pdiff.squeeze("station", drop=True)
         .mean("realization")
-<<<<<<< HEAD
-        .preproc.align_time(reftimes, leadtimes)
-=======
-        .mlpp.align_time(reftimes, leadtimes)
->>>>>>> 718dd314
+        .mlpp.align_time(reftimes, leadtimes)
         .astype("float32")
     )
 
@@ -1041,11 +1029,7 @@
     return (
         pdiff.squeeze("station", drop=True)
         .isel(realization=0, drop=True)
-<<<<<<< HEAD
-        .preproc.align_time(reftimes, leadtimes)
-=======
-        .mlpp.align_time(reftimes, leadtimes)
->>>>>>> 718dd314
+        .mlpp.align_time(reftimes, leadtimes)
         .astype("float32")
     )
 
