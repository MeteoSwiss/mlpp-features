--- conflicted
+++ resolved
@@ -12,13 +12,7 @@
 # Set global options
 xr.set_options(keep_attrs=True)
 
-<<<<<<< HEAD
-@out_format(units="degC")
-=======
-
-@reuse
-@asarray
->>>>>>> f7402d36
+@out_format(units="degC")
 def air_temperature(
     data: Dict[str, xr.Dataset], stations, reftimes, leadtimes, **kwargs
 ) -> xr.DataArray:
@@ -57,13 +51,8 @@
     t_d = calc.dew_point_from_t_and_rh(t, rh)
     return t_d
 
-<<<<<<< HEAD
+
 @out_format(units="hPa")
-=======
-
-@reuse
-@asarray
->>>>>>> f7402d36
 def surface_air_pressure(
     data: Dict[str, xr.Dataset], stations, reftimes, leadtimes, **kwargs
 ) -> xr.DataArray:
@@ -77,13 +66,8 @@
         .astype("float32")
     )
 
-<<<<<<< HEAD
+
 @out_format(units="%")
-=======
-
-@reuse
-@asarray
->>>>>>> f7402d36
 def relative_humidity(
     data: Dict[str, xr.Dataset], stations, reftimes, leadtimes, **kwargs
 ) -> xr.DataArray:
@@ -157,12 +141,7 @@
     rh = relative_humidity(data, stations, reftimes, leadtimes, **kwargs)
     return calc.water_vapor_pressure_from_t_and_rh(t, rh)
 
-<<<<<<< HEAD
 @out_format(units="hPa")
-=======
-
-@asarray
->>>>>>> f7402d36
 def water_vapor_saturation_pressure(
     data: Dict[str, xr.Dataset], stations, reftimes, leadtimes, **kwargs
 ):
@@ -202,12 +181,7 @@
         .astype("float32")
     )
 
-<<<<<<< HEAD
-@out_format(units="degC")
-=======
-
-@asarray
->>>>>>> f7402d36
+@out_format(units="degC")
 def potential_temperature(
     data: Dict[str, xr.Dataset], stations, reftimes, leadtimes, **kwargs
 ) -> xr.DataArray:
@@ -218,13 +192,7 @@
     p = surface_air_pressure(data, stations, reftimes, leadtimes, **kwargs)
     return calc.potential_temperature_from_t_and_p(t, p)
 
-<<<<<<< HEAD
-@out_format(units="m s-1")
-=======
-
-@reuse
-@asarray
->>>>>>> f7402d36
+@out_format(units="m s-1")
 def nearest_wind_speed(
     data: Dict[str, xr.Dataset], stations, reftimes, leadtimes, **kwargs
 ) -> xr.DataArray:
