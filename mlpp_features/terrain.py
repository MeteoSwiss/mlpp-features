--- conflicted
+++ resolved
@@ -116,14 +116,6 @@
 
     **Experimental feature, use with caution!**
     """
-    # raise KeyError during discover
-<<<<<<< HEAD
-    #if all([len(ds) == 0 for ds in data.values()]):
-    #    raise KeyError()
-=======
-    if all([len(ds) == 0 for ds in data.values()]):
-        raise KeyError([])
->>>>>>> f018304e
     alpine_crest_wgs84 = [
         [45.67975, 6.88306],
         [45.75149, 6.80643],
