import logging
from datetime import datetime
from typing import Dict

import xarray as xr
import numpy as np

from mlpp_features.decorators import out_format

LOGGER = logging.getLogger(__name__)

# Set global options
xr.set_options(keep_attrs=True)


@out_format()
def cos_dayofyear(
    data: Dict[str, xr.Dataset], stations, reftimes, leadtimes, **kwargs
) -> xr.Dataset:
    """
    Compute the cosine of day-of-year
    """
    if data["nwp"] is not None and len(data["nwp"]) == 0:
        raise KeyError([])
    ds = xr.Dataset(
        None,
        coords={
            "forecast_reference_time": reftimes,
            "t": leadtimes,
        },
    )
    ds = ds.assign_coords(
        time=ds.forecast_reference_time + ds.t.astype("timedelta64[h]")
    )
    ds["cos_dayofyear"] = (
        (ds["time.dayofyear"] + ds["time.hour"] / 24) * 2 * np.pi / 366
    )
    return ds.pipe(np.cos).astype("float32")


@out_format()
def cos_hourofday(
    data: Dict[str, xr.Dataset], stations, reftimes, leadtimes, **kwargs
) -> xr.Dataset:
    """
    Compute the cosine of hour-of-day
    """
    if data["nwp"] is not None and len(data["nwp"]) == 0:
        raise KeyError([])
    ds = xr.Dataset(
        None,
        coords={
            "forecast_reference_time": reftimes,
            "t": leadtimes,
        },
    )
    ds = ds.assign_coords(
        time=ds.forecast_reference_time + ds.t.astype("timedelta64[h]")
    )
    ds["cos_hourofday"] = ds["time.hour"] * 2 * np.pi / 24
    return ds.pipe(np.cos).astype("float32")


<<<<<<< HEAD
@out_format()
=======
@asarray
def inverse_sample_age(
    data: Dict[str, xr.Dataset], stations, reftimes, leadtimes, **kwargs
) -> xr.Dataset:
    """
    Compute the inverse of the sample age in years
    """
    if data["nwp"] is not None and len(data["nwp"]) == 0:
        raise KeyError([])
    ds = _make_time_dataset(reftimes, leadtimes)
    this_year = datetime.today().year + datetime.today().timetuple().tm_yday / 365
    ds["inverse_sample_age"] = 1 / (
        this_year - ds["time.year"] - ds["time.dayofyear"] / 365
    )
    return ds.astype("float32")


@asarray
>>>>>>> f7402d36
def sin_dayofyear(
    data: Dict[str, xr.Dataset], stations, reftimes, leadtimes, **kwargs
) -> xr.Dataset:
    """
    Compute the sine of day-of-year
    """
    if data["nwp"] is not None and len(data["nwp"]) == 0:
        raise KeyError([])
    ds = _make_time_dataset(reftimes, leadtimes)
    ds["sin_dayofyear"] = (
        (ds["time.dayofyear"] + ds["time.hour"] / 24) * 2 * np.pi / 366
    )
    return ds.pipe(np.sin).astype("float32")


@out_format()
def sin_hourofday(
    data: Dict[str, xr.Dataset], stations, reftimes, leadtimes, **kwargs
) -> xr.Dataset:
    """
    Compute the sine of hour-of-day
    """
    if data["nwp"] is not None and len(data["nwp"]) == 0:
        raise KeyError([])
    ds = _make_time_dataset(reftimes, leadtimes)
    ds["sin_hourofday"] = ds["time.hour"] * 2 * np.pi / 24
    return ds.pipe(np.sin).astype("float32")


def _make_time_dataset(reftimes, leadtimes):
    ds = xr.Dataset(
        None,
        coords={
            "forecast_reference_time": reftimes,
            "t": leadtimes,
        },
    )
    return ds.assign_coords(
        time=ds.forecast_reference_time + ds.t.astype("timedelta64[h]")
    )<|MERGE_RESOLUTION|>--- conflicted
+++ resolved
@@ -61,10 +61,7 @@
     return ds.pipe(np.cos).astype("float32")
 
 
-<<<<<<< HEAD
 @out_format()
-=======
-@asarray
 def inverse_sample_age(
     data: Dict[str, xr.Dataset], stations, reftimes, leadtimes, **kwargs
 ) -> xr.Dataset:
@@ -80,9 +77,7 @@
     )
     return ds.astype("float32")
 
-
-@asarray
->>>>>>> f7402d36
+@out_format()
 def sin_dayofyear(
     data: Dict[str, xr.Dataset], stations, reftimes, leadtimes, **kwargs
 ) -> xr.Dataset:
